--- conflicted
+++ resolved
@@ -739,16 +739,6 @@
             from_did.clone(),
             to_did.clone(),
             value,
-<<<<<<< HEAD
-        );
-        let verification_percentage =
-            <percentage_tm::Module<T>>::verify_restriction(_ticker.clone(), to_did.clone(), value);
-        ensure!(
-            verification_whitelist.is_ok() && verification_percentage.is_ok(),
-            "Transfer Verification failed. Review imposed transfer restrictions."
-        );
-        Ok(())
-=======
         )?;
         Ok(if general_status_code != ERC1400_TRANSFER_SUCCESS {
             general_status_code
@@ -760,7 +750,6 @@
                 value,
             )?
         })
->>>>>>> e372d259
     }
 
     // the SimpleToken standard transfer function
