use crate::{
    balances,
    constants::*,
    general_tm, identity, percentage_tm,
    registry::{self, RegistryEntry, TokenType},
    utils,
};
use codec::Encode;
use core::result::Result as StdResult;
use primitives::{IdentityId, Key};
use rstd::{convert::TryFrom, prelude::*};
use session;
use sr_primitives::traits::{CheckedAdd, CheckedSub, Verify};
use srml_support::{
    decl_event, decl_module, decl_storage,
    dispatch::Result,
    ensure,
    traits::{Currency, ExistenceRequirement, WithdrawReason},
};
use system::{self, ensure_signed};

/// The module's configuration trait.
pub trait Trait:
    system::Trait
    + general_tm::Trait
    + percentage_tm::Trait
    + utils::Trait
    + balances::Trait
    + identity::Trait
    + session::Trait
    + registry::Trait
{
    /// The overarching event type.
    type Event: From<Event<Self>> + Into<<Self as system::Trait>::Event>;
    //type TokenBalance: Parameter + Member + SimpleArithmetic + Codec + Default + Copy + As<usize> + As<u64>;
    type Currency: Currency<Self::AccountId>;
    // type OffChainSignature: Verify<Signer = Self::AccountId> + Member + Decode + Encode;
}

// struct to store the token details
#[derive(codec::Encode, codec::Decode, Default, Clone, PartialEq, Debug)]
pub struct SecurityToken<U> {
    pub name: Vec<u8>,
    pub total_supply: U,
    pub owner_did: IdentityId,
    pub granularity: u128,
    pub decimals: u16,
}

// struct to store the token details
#[derive(codec::Encode, codec::Decode, Default, Clone, PartialEq, Debug)]
pub struct SignData<U> {
    custodian_did: IdentityId,
    holder_did: IdentityId,
    ticker: Vec<u8>,
    value: U,
    nonce: u16,
}

decl_storage! {
    trait Store for Module<T: Trait> as Asset {
        // The DID of the fee collector
        FeeCollector get(fee_collector) config(): T::AccountId;
        // details of the token corresponding to the token ticker
        pub Tokens get(token_details): map Vec<u8> => SecurityToken<T::TokenBalance>;
        // (ticker, did) -> balance
        pub BalanceOf get(balance_of): map (Vec<u8>, IdentityId) => T::TokenBalance;
        // (ticker, sender, spender) -> allowance amount
        Allowance get(allowance): map (Vec<u8>, IdentityId, IdentityId) => T::TokenBalance;
        // cost in base currency to create a token
        AssetCreationFee get(asset_creation_fee) config(): T::Balance;
        // Checkpoints created per token
        pub TotalCheckpoints get(total_checkpoints_of): map (Vec<u8>) => u64;
        // Total supply of the token at the checkpoint
        pub CheckpointTotalSupply get(total_supply_at): map (Vec<u8>, u64) => T::TokenBalance;
        // Balance of a DID at a checkpoint; (ticker, DID, checkpoint ID)
        CheckpointBalance get(balance_at_checkpoint): map (Vec<u8>, IdentityId, u64) => T::TokenBalance;
        // Last checkpoint updated for a DID's balance; (ticker, DID) -> List of checkpoints where user balance changed
        UserCheckpoints get(user_checkpoints): map (Vec<u8>, IdentityId) => Vec<u64>;
        // The documents attached to the tokens
        // (ticker, document name) -> (URI, document hash)
        Documents get(documents): map (Vec<u8>, Vec<u8>) => (Vec<u8>, Vec<u8>, T::Moment);
        // Allowance provided to the custodian
        // (ticker, token holder, custodian) -> balance
        pub CustodianAllowance get(custodian_allowance): map(Vec<u8>, IdentityId, IdentityId) => T::TokenBalance;
        // Total custodian allowance for a given token holder
        // (ticker, token holder) -> balance
        pub TotalCustodyAllowance get(total_custody_allowance): map(Vec<u8>, IdentityId) => T::TokenBalance;
        // Store the nonce for offchain signature to increase the custody allowance
        // (ticker, token holder, nonce) -> bool
        AuthenticationNonce get(authentication_nonce): map(Vec<u8>, IdentityId, u16) => bool;
    }
}

// public interface for this runtime module
decl_module! {
    pub struct Module<T: Trait> for enum Call where origin: T::Origin {
        // initialize the default event for this module
        fn deposit_event() = default;

        // multiple tokens in one go
        pub fn batch_create_token(origin, did: IdentityId, names: Vec<Vec<u8>>, tickers: Vec<Vec<u8>>, total_supply_values: Vec<T::TokenBalance>, divisible_values: Vec<bool>) -> Result {
            let sender = ensure_signed(origin)?;
            let sender_key = Key::try_from( sender.encode())?;

            // Check that sender is allowed to act on behalf of `did`
            ensure!(<identity::Module<T>>::is_signing_key(did, &sender_key), "sender must be a signing key for DID");

            // Ensure we get a complete set of parameters for every token
            ensure!((names.len() == tickers.len()) == (total_supply_values.len() == divisible_values.len()), "Inconsistent token param vector lengths");

            // bytes_to_upper() all tickers
            let mut tickers = tickers;
            tickers.iter_mut().for_each(|ticker| {
                *ticker = utils::bytes_to_upper(ticker.as_slice());
            });

            // A helper vec for duplicate ticker detection
            let mut seen_tickers = Vec::new();

            let n_tokens = names.len();

            // Perform per-token checks beforehand
            for i in 0..n_tokens {
                // checking max size for name and ticker
                // byte arrays (vecs) with no max size should be avoided
                ensure!(names[i].len() <= 64, "token name cannot exceed 64 bytes");
                ensure!(tickers[i].len() <= 32, "token ticker cannot exceed 32 bytes");

                ensure!(!seen_tickers.contains(&tickers[i]), "Duplicate tickers in token batch");
                seen_tickers.push(tickers[i].clone());

                let granularity = if !divisible_values[i] { (10 as u128).pow(18) } else { 1_u128 };
                ensure!(<T as utils::Trait>::as_u128(total_supply_values[i]) % granularity == (0 as u128), "Invalid Total supply");

                // Ensure the uniqueness of the ticker
                ensure!(!<Tokens<T>>::exists(tickers[i].clone()), "Ticker is already issued");
            }
            // TODO: Fix fee withdrawal
            // Withdraw n_tokens * Self::asset_creation_fee() from sender DID
            // let validators = <session::Module<T>>::validators();
            // let fee = Self::asset_creation_fee().checked_mul(&<FeeOf<T> as As<usize>>::sa(n_tokens)).ok_or("asset_creation_fee() * n_tokens overflows")?;
            // let validator_len;
            // if validators.len() < 1 {
            //     validator_len = <FeeOf<T> as As<usize>>::sa(1);
            // } else {
            //     validator_len = <FeeOf<T> as As<usize>>::sa(validators.len());
            // }
            // let proportional_fee = fee / validator_len;
            // let proportional_fee_in_balance = <T::CurrencyToBalance as Convert<FeeOf<T>, T::Balance>>::convert(proportional_fee);
            // for v in &validators {
            //     <balances::Module<T> as Currency<_>>::transfer(&sender, v, proportional_fee_in_balance)?;
            // }
            // let remainder_fee = fee - (proportional_fee * validator_len);
            // let remainder_fee_balance = <T::CurrencyToBalance as Convert<FeeOf<T>, T::Balance>>::convert(proportional_fee);
            // <identity::DidRecords<T>>::mutate(did, |record| -> Result {
            //     record.balance = record.balance.checked_sub(&remainder_fee_balance).ok_or("Could not charge for token issuance")?;
            //     Ok(())
            // })?;

            // Perform per-ticker issuance
            for i in 0..n_tokens {
                let granularity = if !divisible_values[i] { (10 as u128).pow(18) } else { 1_u128 };
                let token = SecurityToken {
                    name: names[i].clone(),
                    total_supply: total_supply_values[i],
                    owner_did: did,
                    granularity: granularity,
                    decimals: 18
                };

                let reg_entry = RegistryEntry { token_type: TokenType::AssetToken as u32, owner_did: did };

                <registry::Module<T>>::put(&tickers[i], &reg_entry)?;

                <Tokens<T>>::insert(&tickers[i], token);
                <BalanceOf<T>>::insert((tickers[i].clone(), did), total_supply_values[i]);
                Self::deposit_event(RawEvent::IssuedToken(tickers[i].clone(), total_supply_values[i], did, granularity, 18));
                sr_primitives::print("Batch token initialized");
            }

            Ok(())
        }

        // initializes a new token
        // takes a name, ticker, total supply for the token
        // makes the initiating account the owner of the token
        // the balance of the owner is set to total supply
        pub fn create_token(origin, did: IdentityId, name: Vec<u8>, _ticker: Vec<u8>, total_supply: T::TokenBalance, divisible: bool) -> Result {
            let ticker = utils::bytes_to_upper(_ticker.as_slice());
            let sender = ensure_signed(origin)?;
            let sender_key = Key::try_from(sender.encode())?;

            // Check that sender is allowed to act on behalf of `did`
            ensure!(<identity::Module<T>>::is_signing_key(did, &sender_key), "sender must be a signing key for DID");

            // checking max size for name and ticker
            // byte arrays (vecs) with no max size should be avoided
            ensure!(name.len() <= 64, "token name cannot exceed 64 bytes");
            ensure!(ticker.len() <= 32, "token ticker cannot exceed 32 bytes");

            let granularity = if !divisible { (10 as u128).pow(18) } else { 1_u128 };
            ensure!(<T as utils::Trait>::as_u128(total_supply) % granularity == (0 as u128), "Invalid Total supply");

            ensure!(<registry::Module<T>>::get(&ticker).is_none(), "Ticker is already taken");

            // Alternative way to take a fee - fee is proportionaly paid to the validators and dust is burned
            let validators = <session::Module<T>>::validators();
            let fee = Self::asset_creation_fee();
            let validator_len:T::Balance;
            if validators.len() < 1 {
                validator_len = T::Balance::from(1 as u32);
            } else {
                validator_len = T::Balance::from(validators.len() as u32);
            }
            let proportional_fee = fee / validator_len;
            for v in validators {
                <balances::Module<T> as Currency<_>>::transfer(
                    &sender,
                    &<T as utils::Trait>::validator_id_to_account_id(v),
                    proportional_fee
                )?;
            }
            let remainder_fee = fee - (proportional_fee * validator_len);
            let _withdraw_result = <balances::Module<T>>::withdraw(&sender, remainder_fee, WithdrawReason::Fee, ExistenceRequirement::KeepAlive)?;

            let token = SecurityToken {
                name,
                total_supply,
                owner_did: did,
                granularity: granularity,
                decimals: 18
            };

            let reg_entry = RegistryEntry { token_type: TokenType::AssetToken as u32, owner_did: did };

            <registry::Module<T>>::put(&ticker, &reg_entry)?;

            <Tokens<T>>::insert(&ticker, token);
            <BalanceOf<T>>::insert((ticker.clone(), did), total_supply);
            Self::deposit_event(RawEvent::IssuedToken(ticker, total_supply, did, granularity, 18));
            sr_primitives::print("Initialized!!!");

            Ok(())
        }

        // transfer tokens from one account to another
        // origin is assumed as sender
        pub fn transfer(_origin, did: IdentityId, _ticker: Vec<u8>, to_did: IdentityId, value: T::TokenBalance) -> Result {
            let ticker = utils::bytes_to_upper(_ticker.as_slice());
            let sender = ensure_signed(_origin)?;

            // Check that sender is allowed to act on behalf of `did`
            ensure!(<identity::Module<T>>::is_signing_key(did, & Key::try_from(sender.encode())?), "sender must be a signing key for DID");

            // Check whether the custody allowance remain intact or not
            Self::_check_custody_allowance(&ticker, did, value)?;
            ensure!(Self::_is_valid_transfer(&ticker, Some(did), Some(to_did), value)? == ERC1400_TRANSFER_SUCCESS, "Transfer restrictions failed");

            Self::_transfer(&ticker, did, to_did, value)
        }

        /// Forces a transfer between two accounts. Can only be called by token owner
        pub fn controller_transfer(_origin, did: IdentityId, _ticker: Vec<u8>, from_did: IdentityId, to_did: IdentityId, value: T::TokenBalance, data: Vec<u8>, operator_data: Vec<u8>) -> Result {
            let ticker = utils::bytes_to_upper(_ticker.as_slice());
            let sender = ensure_signed(_origin)?;

            // Check that sender is allowed to act on behalf of `did`
            ensure!(<identity::Module<T>>::is_signing_key(did, & Key::try_from( sender.encode())?), "sender must be a signing key for DID");

            ensure!(Self::is_owner(&ticker, did), "user is not authorized");

            Self::_transfer(&ticker, from_did, to_did, value.clone())?;

            Self::deposit_event(RawEvent::ControllerTransfer(ticker, did, from_did, to_did, value, data, operator_data));

            Ok(())
        }

        // approve token transfer from one account to another
        // once this is done, transfer_from can be called with corresponding values
        fn approve(_origin, did: IdentityId, _ticker: Vec<u8>, spender_did: IdentityId, value: T::TokenBalance) -> Result {
            let ticker = utils::bytes_to_upper(_ticker.as_slice());
            let sender = ensure_signed(_origin)?;

            // Check that sender is allowed to act on behalf of `did`
            ensure!(<identity::Module<T>>::is_signing_key(did, & Key::try_from( sender.encode())?), "sender must be a signing key for DID");

            ensure!(<BalanceOf<T>>::exists((ticker.clone(), did)), "Account does not own this token");

            let allowance = Self::allowance((ticker.clone(), did, spender_did));
            let updated_allowance = allowance.checked_add(&value).ok_or("overflow in calculating allowance")?;
            <Allowance<T>>::insert((ticker.clone(), did, spender_did), updated_allowance);

            Self::deposit_event(RawEvent::Approval(ticker, did, spender_did, value));

            Ok(())
        }

        // implemented in the open-zeppelin way - increase/decrease allownace
        // if approved, transfer from an account to another account without owner's signature
        pub fn transfer_from(_origin, did: IdentityId, _ticker: Vec<u8>, from_did: IdentityId, to_did: IdentityId, value: T::TokenBalance) -> Result {
            let spender = ensure_signed(_origin)?;

            // Check that spender is allowed to act on behalf of `did`
            ensure!(<identity::Module<T>>::is_signing_key(did, & Key::try_from( spender.encode())?), "sender must be a signing key for DID");

            let ticker = utils::bytes_to_upper(_ticker.as_slice());
            let ticker_from_did_did = (ticker.clone(), from_did, did);
            ensure!(<Allowance<T>>::exists(&ticker_from_did_did), "Allowance does not exist");
            let allowance = Self::allowance(&ticker_from_did_did);
            ensure!(allowance >= value, "Not enough allowance");

            // using checked_sub (safe math) to avoid overflow
            let updated_allowance = allowance.checked_sub(&value).ok_or("overflow in calculating allowance")?;
            // Check whether the custody allowance remain intact or not
            Self::_check_custody_allowance(&ticker, from_did, value)?;

            ensure!(Self::_is_valid_transfer(&ticker, Some(from_did), Some(to_did), value)? == ERC1400_TRANSFER_SUCCESS, "Transfer restrictions failed");
            Self::_transfer(&ticker, from_did, to_did, value)?;

            // Change allowance afterwards
            <Allowance<T>>::insert(&ticker_from_did_did, updated_allowance);

            Self::deposit_event(RawEvent::Approval(ticker, from_did, did, value));
            Ok(())
        }

        // called by issuer to create checkpoints
        pub fn create_checkpoint(_origin, did: IdentityId, _ticker: Vec<u8>) -> Result {
            let ticker = utils::bytes_to_upper(_ticker.as_slice());
            let sender = ensure_signed(_origin)?;

            // Check that sender is allowed to act on behalf of `did`
            ensure!(<identity::Module<T>>::is_signing_key(did, & Key::try_from( sender.encode())?), "sender must be a signing key for DID");

            ensure!(Self::is_owner(&ticker, did), "user is not authorized");
            Self::_create_checkpoint(&ticker)
        }

        pub fn issue(origin, did: IdentityId, ticker: Vec<u8>, to_did: IdentityId, value: T::TokenBalance, _data: Vec<u8>) -> Result {
            let upper_ticker = utils::bytes_to_upper(&ticker);
            let sender = ensure_signed(origin)?;

            // Check that sender is allowed to act on behalf of `did`
            ensure!(<identity::Module<T>>::is_signing_key(did, & Key::try_from( sender.encode())?), "sender must be a signing key for DID");

            ensure!(Self::is_owner(&upper_ticker, did), "user is not authorized");
            Self::_mint(&upper_ticker, to_did, value)
        }

        // Mint a token to multiple investors
        pub fn batch_issue(origin, did: IdentityId, ticker: Vec<u8>, investor_dids: Vec<IdentityId>, values: Vec<T::TokenBalance>) -> Result {
            let sender = ensure_signed(origin)?;

            // Check that sender is allowed to act on behalf of `did`
            ensure!(<identity::Module<T>>::is_signing_key(did, &Key::try_from( sender.encode())?), "sender must be a signing key for DID");

            ensure!(investor_dids.len() == values.len(), "Investor/amount list length inconsistent");

            ensure!(Self::is_owner(&ticker, did), "user is not authorized");


            // A helper vec for calculated new investor balances
            let mut updated_balances = Vec::with_capacity(investor_dids.len());

            // A helper vec for calculated new investor balances
            let mut current_balances = Vec::with_capacity(investor_dids.len());

            // Get current token details for supply update
            let mut token = Self::token_details(ticker.clone());

            // A round of per-investor checks
            for i in 0..investor_dids.len() {
                ensure!(
                    Self::check_granularity(&ticker, values[i]),
                    "Invalid granularity"
                );

                current_balances.push(Self::balance_of((ticker.clone(), investor_dids[i].clone())));
                updated_balances.push(current_balances[i]
                    .checked_add(&values[i])
                    .ok_or("overflow in calculating balance")?);

                // verify transfer check
                ensure!(Self::_is_valid_transfer(&ticker, None, Some(investor_dids[i]), values[i])? == ERC1400_TRANSFER_SUCCESS, "Transfer restrictions failed");

                // New total supply must be valid
                token.total_supply = token
                    .total_supply
                    .checked_add(&values[i])
                    .ok_or("overflow in calculating balance")?;
            }

            // After checks are ensured introduce side effects
            for i in 0..investor_dids.len() {
                Self::_update_checkpoint(&ticker, investor_dids[i], current_balances[i]);

                <BalanceOf<T>>::insert((ticker.clone(), investor_dids[i]), updated_balances[i]);

                Self::deposit_event(RawEvent::Issued(ticker.clone(), investor_dids[i], values[i]));
            }
            <Tokens<T>>::insert(ticker.clone(), token);

            Ok(())
        }

        pub fn redeem(_origin, did: IdentityId, _ticker: Vec<u8>, value: T::TokenBalance, _data: Vec<u8>) -> Result {
            let upper_ticker = utils::bytes_to_upper(_ticker.as_slice());
            let sender = ensure_signed(_origin)?;

            // Check that sender is allowed to act on behalf of `did`
            ensure!(<identity::Module<T>>::is_signing_key(did, &Key::try_from(sender.encode())?), "sender must be a signing key for DID");

            // Granularity check
            ensure!(
                Self::check_granularity(&upper_ticker, value),
                "Invalid granularity"
                );
            let ticker_did = (upper_ticker.clone(), did);
            ensure!(<BalanceOf<T>>::exists(&ticker_did), "Account does not own this token");
            let burner_balance = Self::balance_of(&ticker_did);
            ensure!(burner_balance >= value, "Not enough balance.");

            // Reduce sender's balance
            let updated_burner_balance = burner_balance
                .checked_sub(&value)
                .ok_or("overflow in calculating balance")?;
            // Check whether the custody allowance remain intact or not
            Self::_check_custody_allowance(&upper_ticker, did, value)?;

            // verify transfer check
            ensure!(Self::_is_valid_transfer(&upper_ticker, Some(did), None, value)? == ERC1400_TRANSFER_SUCCESS, "Transfer restrictions failed");

            //Decrease total supply
            let mut token = Self::token_details(&upper_ticker);
            token.total_supply = token.total_supply.checked_sub(&value).ok_or("overflow in calculating balance")?;

            Self::_update_checkpoint(&upper_ticker, did, burner_balance);

            <BalanceOf<T>>::insert((upper_ticker.clone(), did), updated_burner_balance);
            <Tokens<T>>::insert(&upper_ticker, token);

            Self::deposit_event(RawEvent::Redeemed(upper_ticker, did, value));

            Ok(())

        }

        pub fn redeem_from(_origin, did: IdentityId, _ticker: Vec<u8>, from_did: IdentityId, value: T::TokenBalance, _data: Vec<u8>) -> Result {
            let upper_ticker = utils::bytes_to_upper(_ticker.as_slice());
            let sender = ensure_signed(_origin)?;

            // Check that sender is allowed to act on behalf of `did`
            ensure!(<identity::Module<T>>::is_signing_key(did, &Key::try_from(sender.encode())?), "sender must be a signing key for DID");

            // Granularity check
            ensure!(
                Self::check_granularity(&upper_ticker, value),
                "Invalid granularity"
                );
            let ticker_did = (upper_ticker.clone(), did);
            ensure!(<BalanceOf<T>>::exists(&ticker_did), "Account does not own this token");
            let burner_balance = Self::balance_of(&ticker_did);
            ensure!(burner_balance >= value, "Not enough balance.");

            // Reduce sender's balance
            let updated_burner_balance = burner_balance
                .checked_sub(&value)
                .ok_or("overflow in calculating balance")?;

            let ticker_from_did_did = (upper_ticker.clone(), from_did, did);
            ensure!(<Allowance<T>>::exists(&ticker_from_did_did), "Allowance does not exist");
            let allowance = Self::allowance(&ticker_from_did_did);
            ensure!(allowance >= value, "Not enough allowance");
            // Check whether the custody allowance remain intact or not
            Self::_check_custody_allowance(&upper_ticker, did, value)?;
            ensure!(Self::_is_valid_transfer( &upper_ticker, Some(from_did), None, value)? == ERC1400_TRANSFER_SUCCESS, "Transfer restrictions failed");

            let updated_allowance = allowance.checked_sub(&value).ok_or("overflow in calculating allowance")?;

            //Decrease total suply
            let mut token = Self::token_details(&upper_ticker);
            token.total_supply = token.total_supply.checked_sub(&value).ok_or("overflow in calculating balance")?;

            Self::_update_checkpoint(&upper_ticker, did, burner_balance);

            <Allowance<T>>::insert(&ticker_from_did_did, updated_allowance);
            <BalanceOf<T>>::insert(&ticker_did, updated_burner_balance);
            <Tokens<T>>::insert(&upper_ticker, token);

            Self::deposit_event(RawEvent::Redeemed(upper_ticker.clone(), did, value));
            Self::deposit_event(RawEvent::Approval(upper_ticker, from_did, did, value));

            Ok(())
        }

        /// Forces a redemption of an account's tokens. Can only be called by token owner
        pub fn controller_redeem(origin, did: IdentityId, ticker: Vec<u8>, token_holder_did: IdentityId, value: T::TokenBalance, data: Vec<u8>, operator_data: Vec<u8>) -> Result {
            let ticker = utils::bytes_to_upper(ticker.as_slice());
            let sender = ensure_signed(origin)?;

            // Check that sender is allowed to act on behalf of `did`
            ensure!(<identity::Module<T>>::is_signing_key(did, &Key::try_from(sender.encode())?), "sender must be a signing key for DID");
            ensure!(Self::is_owner(&ticker, did), "user is not token owner");

            // Granularity check
            ensure!(
                Self::check_granularity(&ticker, value),
                "Invalid granularity"
                );
            let ticker_token_holder_did = (ticker.clone(), token_holder_did);
            ensure!(<BalanceOf<T>>::exists( &ticker_token_holder_did), "Account does not own this token");
            let burner_balance = Self::balance_of(&ticker_token_holder_did);
            ensure!(burner_balance >= value, "Not enough balance.");

            // Reduce sender's balance
            let updated_burner_balance = burner_balance
                .checked_sub(&value)
                .ok_or("overflow in calculating balance")?;

            //Decrease total suply
            let mut token = Self::token_details(&ticker);
            token.total_supply = token.total_supply.checked_sub(&value).ok_or("overflow in calculating balance")?;

            Self::_update_checkpoint(&ticker, token_holder_did, burner_balance);

            <BalanceOf<T>>::insert(&ticker_token_holder_did, updated_burner_balance);
            <Tokens<T>>::insert(&ticker, token);

            Self::deposit_event(RawEvent::ControllerRedemption(ticker, did, token_holder_did, value, data, operator_data));

            Ok(())
        }


        pub fn change_granularity(origin, did: IdentityId, ticker: Vec<u8>, granularity: u128) -> Result {
            let ticker = utils::bytes_to_upper(ticker.as_slice());
            let sender = ensure_signed(origin)?;

            // Check that sender is allowed to act on behalf of `did`
            ensure!(<identity::Module<T>>::is_signing_key(did, &Key::try_from(sender.encode())?), "sender must be a signing key for DID");

            ensure!(Self::is_owner(&ticker, did), "user is not authorized");
            ensure!(granularity != 0_u128, "Invalid granularity");
            // Read the token details
            let mut token = Self::token_details(&ticker);
            //Increase total suply
            token.granularity = granularity;
            <Tokens<T>>::insert(&ticker, token);
            Self::deposit_event(RawEvent::GranularityChanged(ticker, granularity));
            Ok(())
        }

        /// Checks whether a transaction with given parameters can take place
        pub fn can_transfer(_origin, ticker: Vec<u8>, from_did: IdentityId, to_did: IdentityId, value: T::TokenBalance, data: Vec<u8>) {
            let mut current_balance: T::TokenBalance = Self::balance_of((ticker.clone(), from_did));
            if current_balance < value {
                current_balance = <T as utils::Trait>::as_tb(0 as u128);
            } else {
                current_balance = current_balance - value;
            }
            if current_balance < Self::total_custody_allowance((ticker.clone(), from_did)) {
                sr_primitives::print("Insufficient balance");
                Self::deposit_event(RawEvent::CanTransfer(ticker, from_did, to_did, value, data, ERC1400_INSUFFICIENT_BALANCE as u32));
            } else {
                match Self::_is_valid_transfer(&ticker, Some(from_did), Some(to_did), value) {
                    Ok(code) =>
                    {
                        Self::deposit_event(RawEvent::CanTransfer(ticker, from_did, to_did, value, data, code as u32));
                    },
                    Err(msg) => {
                        // We emit a generic error with the event whenever there's an internal issue - i.e. captured
                        // in a string error and not using the status codes
                        sr_primitives::print(msg);
                        Self::deposit_event(RawEvent::CanTransfer(ticker, from_did, to_did, value, data, ERC1400_TRANSFER_FAILURE as u32));
                    }
                }
            }
        }

    /// An ERC1594 transfer with data
    pub fn transfer_with_data(origin, did: IdentityId, ticker: Vec<u8>, to_did: IdentityId, value: T::TokenBalance, data: Vec<u8>) -> Result {
        Self::transfer(origin, did, ticker.clone(), to_did, value)?;
        Self::deposit_event(RawEvent::TransferWithData(ticker, did, to_did, value, data));
        Ok(())
    }

    /// An ERC1594 transfer_from with data
    pub fn transfer_from_with_data(origin, did: IdentityId, ticker: Vec<u8>, from_did: IdentityId, to_did: IdentityId, value: T::TokenBalance, data: Vec<u8>) -> Result {
        Self::transfer_from(origin, did, ticker.clone(), from_did,  to_did, value)?;
        Self::deposit_event(RawEvent::TransferWithData(ticker, from_did, to_did, value, data));
        Ok(())
    }


    pub fn is_issuable(_origin, ticker: Vec<u8>) {
        Self::deposit_event(RawEvent::IsIssuable(ticker, true));
    }

    pub fn get_document(_origin, ticker: Vec<u8>, name: Vec<u8>) -> Result {
        let record = <Documents<T>>::get((ticker.clone(), name.clone()));
        Self::deposit_event(RawEvent::GetDocument(ticker, name, record.0, record.1, record.2));
        Ok(())
    }

    pub fn set_document(origin, did: IdentityId, ticker: Vec<u8>, name: Vec<u8>, uri: Vec<u8>, document_hash: Vec<u8>) -> Result {
        let ticker = utils::bytes_to_upper(ticker.as_slice());
        let sender = ensure_signed(origin)?;

        // Check that sender is allowed to act on behalf of `did`
        ensure!(<identity::Module<T>>::is_signing_key(did, &Key::try_from(sender.encode())?), "sender must be a signing key for DID");
        ensure!(Self::is_owner(&ticker, did), "user is not authorized");

        <Documents<T>>::insert((ticker, name), (uri, document_hash, <timestamp::Module<T>>::get()));
        Ok(())
    }

    pub fn remove_document(origin, did: IdentityId, ticker: Vec<u8>, name: Vec<u8>) -> Result {
        let ticker = utils::bytes_to_upper(ticker.as_slice());
        let sender = ensure_signed(origin)?;

        // Check that sender is allowed to act on behalf of `did`
        ensure!(<identity::Module<T>>::is_signing_key(did, &Key::try_from(sender.encode())?), "sender must be a signing key for DID");
        ensure!(Self::is_owner(&ticker, did), "user is not authorized");

        <Documents<T>>::remove((ticker, name));
        Ok(())
    }

    // ERC-2258 Implementation
    pub fn increase_custody_allowance(origin, ticker: Vec<u8>, holder_did: IdentityId, custodian_did: IdentityId, value: T::TokenBalance) -> Result {
        let ticker = utils::bytes_to_upper(ticker.as_slice());
        let sender = ensure_signed(origin)?;
        // Check that sender is allowed to act on behalf of `did`
        ensure!(
            <identity::Module<T>>::is_signing_key(holder_did, &Key::try_from(sender.encode())?),
            "sender must be a signing key for DID"
        );
        Self::_increase_custody_allowance(ticker.clone(), holder_did, custodian_did, value)?;
        Ok(())
    }

    pub fn increase_custody_allowance_of(origin, ticker: Vec<u8>, holder_did: IdentityId, holder_account_id: T::AccountId, custodian_did: IdentityId, caller_did: IdentityId,  value: T::TokenBalance, nonce: u16, signature: T::OffChainSignature) -> Result {
        let ticker = utils::bytes_to_upper(ticker.as_slice());
        let sender = ensure_signed(origin)?;

        ensure!(!Self::authentication_nonce((ticker.clone(), holder_did, nonce)), "Signature already used");

        let msg = SignData {
            custodian_did: custodian_did,
            holder_did: holder_did,
            ticker: ticker.clone(),
            value,
            nonce
        };
        // holder_account_id should be a part of the holder_did
        ensure!(signature.verify(&msg.encode()[..], &holder_account_id), "Invalid signature");
        ensure!(
            <identity::Module<T>>::is_signing_key(caller_did, &Key::try_from(sender.encode())?),
            "sender must be a signing key for DID"
        );
        // Validate the holder signing key
        ensure!(
            <identity::Module<T>>::is_signing_key(holder_did, &Key::try_from(holder_account_id.encode())?),
            "holder signing key must be a signing key for holder DID"
        );
        Self::_increase_custody_allowance(ticker.clone(), holder_did, custodian_did, value)?;
        <AuthenticationNonce>::insert((ticker.clone(), holder_did, nonce), true);
        Ok(())
    }

    pub fn transfer_by_custodian(origin, ticker: Vec<u8>, holder_did: IdentityId, custodian_did: IdentityId, receiver_did: IdentityId, value: T::TokenBalance) -> Result {
        let ticker = utils::bytes_to_upper(ticker.as_slice());
        let sender = ensure_signed(origin)?;
        // Check that sender is allowed to act on behalf of `did`
        ensure!(
            <identity::Module<T>>::is_signing_key(custodian_did, &Key::try_from(sender.encode())?),
            "sender must be a signing key for DID"
        );
        let mut custodian_allowance = Self::custodian_allowance((ticker.clone(), holder_did, custodian_did));
        // Check whether the custodian has enough allowance or not
        ensure!(custodian_allowance >= value, "Insufficient allowance");
        // using checked_sub (safe math) to avoid underflow
        custodian_allowance = custodian_allowance.checked_sub(&value).ok_or("underflow in calculating allowance")?;
        // using checked_sub (safe math) to avoid underflow
        let new_total_allowance = Self::total_custody_allowance((ticker.clone(), holder_did))
            .checked_sub(&value)
            .ok_or("underflow in calculating the total allowance")?;
        // Validate the transfer
        ensure!(Self::_is_valid_transfer(&ticker, Some(holder_did), Some(receiver_did), value)? == ERC1400_TRANSFER_SUCCESS, "Transfer restrictions failed");
        Self::_transfer(&ticker, holder_did, receiver_did, value)?;
        // Update Storage of allowance
        <CustodianAllowance<T>>::insert((ticker.clone(), custodian_did, holder_did), &custodian_allowance);
        <TotalCustodyAllowance<T>>::insert((ticker.clone(), holder_did), new_total_allowance);
        Self::deposit_event(RawEvent::CustodyTransfer(ticker.clone(), custodian_did, holder_did, receiver_did, value));
        Ok(())
    }

}
}

decl_event! {
    pub enum Event<T>
        where
        Balance = <T as utils::Trait>::TokenBalance,
        Moment = <T as timestamp::Trait>::Moment,
        {
            // event for transfer of tokens
            // ticker, from DID, to DID, value
            Transfer(Vec<u8>, IdentityId, IdentityId, Balance),
            // event when an approval is made
            // ticker, owner DID, spender DID, value
            Approval(Vec<u8>, IdentityId, IdentityId, Balance),

            // ticker, beneficiary DID, value
            Issued(Vec<u8>, IdentityId, Balance),

            // ticker, DID, value
            Redeemed(Vec<u8>, IdentityId, Balance),
            // event for forced transfer of tokens
            // ticker, controller DID, from DID, to DID, value, data, operator data
            ControllerTransfer(Vec<u8>, IdentityId, IdentityId, IdentityId, Balance, Vec<u8>, Vec<u8>),

            // event for when a forced redemption takes place
            // ticker, controller DID, token holder DID, value, data, operator data
            ControllerRedemption(Vec<u8>, IdentityId, IdentityId, Balance, Vec<u8>, Vec<u8>),

            // Event for creation of the asset
            // ticker, total supply, owner DID, decimal
            IssuedToken(Vec<u8>, Balance, IdentityId, u128, u16),
            // Event for change granularity
            // ticker, granularity
            GranularityChanged(Vec<u8>, u128),

            // can_transfer() output
            // ticker, from_did, to_did, value, data, ERC1066 status
            // 0 - OK
            // 1,2... - Error, meanings TBD
            CanTransfer(Vec<u8>, IdentityId, IdentityId, Balance, Vec<u8>, u32),

            // An additional event to Transfer; emitted when transfer_with_data is called; similar to
            // Transfer with data added at the end.
            // ticker, from DID, to DID, value, data
            TransferWithData(Vec<u8>, IdentityId, IdentityId, Balance, Vec<u8>),

            // is_issuable() output
            // ticker, return value (true if issuable)
            IsIssuable(Vec<u8>, bool),

            // get_document() output
            // ticker, name, uri, hash, last modification date
            GetDocument(Vec<u8>, Vec<u8>, Vec<u8>, Vec<u8>, Moment),

            // ticker, custodian did, holder/from did, to did, amount
            CustodyTransfer(Vec<u8>, IdentityId, IdentityId, IdentityId, Balance),

            // ticker, holder did, custodian did, oldAllowance, newAllowance
            CustodyAllowanceChanged(Vec<u8>, IdentityId, IdentityId, Balance, Balance),
        }
}

pub trait AssetTrait<V> {
    fn total_supply(ticker: &[u8]) -> V;
    fn balance(ticker: &[u8], did: IdentityId) -> V;
    fn _mint_from_sto(ticker: &[u8], sender_did: IdentityId, tokens_purchased: V) -> Result;
    fn is_owner(ticker: &Vec<u8>, did: IdentityId) -> bool;
}

impl<T: Trait> AssetTrait<T::TokenBalance> for Module<T> {
    fn _mint_from_sto(
        ticker: &[u8],
        sender: IdentityId,
        tokens_purchased: T::TokenBalance,
    ) -> Result {
        let upper_ticker = utils::bytes_to_upper(ticker);
        Self::_mint(&upper_ticker, sender, tokens_purchased)
    }

    fn is_owner(ticker: &Vec<u8>, did: IdentityId) -> bool {
        Self::_is_owner(ticker, did)
    }

    /// Get the asset `id` balance of `who`.
    fn balance(ticker: &[u8], who: IdentityId) -> T::TokenBalance {
        let upper_ticker = utils::bytes_to_upper(ticker);
        return Self::balance_of((upper_ticker, who));
    }

    // Get the total supply of an asset `id`
    fn total_supply(ticker: &[u8]) -> T::TokenBalance {
        let upper_ticker = utils::bytes_to_upper(ticker);
        return Self::token_details(upper_ticker).total_supply;
    }
}

/// All functions in the decl_module macro become part of the public interface of the module
/// If they are there, they are accessible via extrinsics calls whether they are public or not
/// However, in the impl module section (this, below) the functions can be public and private
/// Private functions are internal to this module e.g.: _transfer
/// Public functions can be called from other modules e.g.: lock and unlock (being called from the tcr module)
/// All functions in the impl module section are not part of public interface because they are not part of the Call enum
impl<T: Trait> Module<T> {
    // Public immutables
    pub fn _is_owner(ticker: &Vec<u8>, did: IdentityId) -> bool {
        let token = Self::token_details(ticker);
        token.owner_did == did
    }

    /// Get the asset `id` balance of `who`.
    pub fn balance(ticker: &Vec<u8>, did: IdentityId) -> T::TokenBalance {
        let upper_ticker = utils::bytes_to_upper(ticker);
        Self::balance_of((upper_ticker, did))
    }

    // Get the total supply of an asset `id`
    pub fn total_supply(ticker: &[u8]) -> T::TokenBalance {
        let upper_ticker = utils::bytes_to_upper(ticker);
        Self::token_details(upper_ticker).total_supply
    }

    pub fn get_balance_at(ticker: &Vec<u8>, did: IdentityId, at: u64) -> T::TokenBalance {
        let upper_ticker = utils::bytes_to_upper(ticker);
        let ticker_did = (upper_ticker.clone(), did);
        if !<TotalCheckpoints>::exists(upper_ticker.clone()) ||
            at == 0 || //checkpoints start from 1
            at > Self::total_checkpoints_of(&upper_ticker)
        {
            // No checkpoints data exist
            return Self::balance_of(&ticker_did);
        }

        if <UserCheckpoints>::exists(&ticker_did) {
            let user_checkpoints = Self::user_checkpoints(&ticker_did);
            if at > *user_checkpoints.last().unwrap_or(&0) {
                // Using unwrap_or to be defensive.
                // or part should never be triggered due to the check on 2 lines above
                // User has not transacted after checkpoint creation.
                // This means their current balance = their balance at that cp.
                return Self::balance_of(&ticker_did);
            }
            // Uses the first checkpoint that was created after target checpoint
            // and the user has data for that checkpoint
            return Self::balance_at_checkpoint((
                upper_ticker.clone(),
                did,
                Self::find_ceiling(&user_checkpoints, at),
            ));
        }
        // User has no checkpoint data.
        // This means that user's balance has not changed since first checkpoint was created.
        // Maybe the user never held any balance.
        return Self::balance_of(&ticker_did);
    }

    fn find_ceiling(arr: &Vec<u64>, key: u64) -> u64 {
        // This function assumes that key <= last element of the array,
        // the array consists of unique sorted elements,
        // array len > 0
        let mut end = arr.len();
        let mut start = 0;
        let mut mid = (start + end) / 2;

        while mid != 0 && end >= start {
            // Due to our assumptions, we can even remove end >= start condition from here
            if key > arr[mid - 1] && key <= arr[mid] {
                // This condition and the fact that key <= last element of the array mean that
                // start should never become greater than end.
                return arr[mid];
            } else if key > arr[mid] {
                start = mid + 1;
            } else {
                end = mid;
            }
            mid = (start + end) / 2;
        }

        // This should only be reached when mid becomes 0.
        return arr[0];
    }

    fn _is_valid_transfer(
        ticker: &Vec<u8>,
        from_did: Option<IdentityId>,
        to_did: Option<IdentityId>,
        value: T::TokenBalance,
    ) -> StdResult<u8, &'static str> {
        let general_status_code =
            <general_tm::Module<T>>::verify_restriction(ticker, from_did, to_did, value)?;
        Ok(if general_status_code != ERC1400_TRANSFER_SUCCESS {
            general_status_code
        } else {
            <percentage_tm::Module<T>>::verify_restriction(ticker, from_did, to_did, value)?
        })
    }

    // the SimpleToken standard transfer function
    // internal
    fn _transfer(
        ticker: &Vec<u8>,
        from_did: IdentityId,
        to_did: IdentityId,
        value: T::TokenBalance,
    ) -> Result {
        // Granularity check
        ensure!(
            Self::check_granularity(ticker, value),
            "Invalid granularity"
        );
        let ticket_from_did = (ticker.clone(), from_did);
        ensure!(
            <BalanceOf<T>>::exists(&ticket_from_did),
            "Account does not own this token"
        );
        let sender_balance = Self::balance_of(&ticket_from_did);
        ensure!(sender_balance >= value, "Not enough balance.");

        let updated_from_balance = sender_balance
            .checked_sub(&value)
            .ok_or("overflow in calculating balance")?;
        let ticket_to_did = (ticker.clone(), to_did);
        let receiver_balance = Self::balance_of(&ticket_to_did);
        let updated_to_balance = receiver_balance
            .checked_add(&value)
            .ok_or("overflow in calculating balance")?;

        Self::_update_checkpoint(ticker, from_did, sender_balance);
        Self::_update_checkpoint(ticker, to_did, receiver_balance);
        // reduce sender's balance
        <BalanceOf<T>>::insert(ticket_from_did, updated_from_balance);

        // increase receiver's balance
        <BalanceOf<T>>::insert(ticket_to_did, updated_to_balance);

        Self::deposit_event(RawEvent::Transfer(ticker.clone(), from_did, to_did, value));
        Ok(())
    }

    pub fn _create_checkpoint(ticker: &Vec<u8>) -> Result {
        if <TotalCheckpoints>::exists(ticker) {
            let mut checkpoint_count = Self::total_checkpoints_of(ticker);
            checkpoint_count = checkpoint_count
                .checked_add(1)
                .ok_or("overflow in adding checkpoint")?;
            <TotalCheckpoints>::insert(ticker, checkpoint_count);
            <CheckpointTotalSupply<T>>::insert(
                (ticker.clone(), checkpoint_count),
                Self::token_details(ticker).total_supply,
            );
        } else {
            <TotalCheckpoints>::insert(ticker, 1);
            <CheckpointTotalSupply<T>>::insert(
                (ticker.clone(), 1),
                Self::token_details(ticker).total_supply,
            );
        }
        Ok(())
    }

    fn _update_checkpoint(ticker: &Vec<u8>, user_did: IdentityId, user_balance: T::TokenBalance) {
        if <TotalCheckpoints>::exists(ticker) {
            let checkpoint_count = Self::total_checkpoints_of(ticker);
            let ticker_user_did_checkpont = (ticker.clone(), user_did, checkpoint_count);
            if !<CheckpointBalance<T>>::exists(&ticker_user_did_checkpont) {
                <CheckpointBalance<T>>::insert(&ticker_user_did_checkpont, user_balance);
                <UserCheckpoints>::mutate((ticker.clone(), user_did), |user_checkpoints| {
                    user_checkpoints.push(checkpoint_count);
                });
            }
        }
    }

    fn is_owner(ticker: &Vec<u8>, did: IdentityId) -> bool {
        Self::_is_owner(ticker, did)
    }

    pub fn _mint(ticker: &Vec<u8>, to_did: IdentityId, value: T::TokenBalance) -> Result {
        // Granularity check
        ensure!(
            Self::check_granularity(ticker, value),
            "Invalid granularity"
        );
        //Increase receiver balance
        let ticker_to_did = (ticker.clone(), to_did);
        let current_to_balance = Self::balance_of(&ticker_to_did);
        let updated_to_balance = current_to_balance
            .checked_add(&value)
            .ok_or("overflow in calculating balance")?;
        // verify transfer check
        ensure!(
            Self::_is_valid_transfer(ticker, None, Some(to_did), value)?
                == ERC1400_TRANSFER_SUCCESS,
            "Transfer restrictions failed"
        );

        // Read the token details
        let mut token = Self::token_details(ticker);
        //Increase total suply
        token.total_supply = token
            .total_supply
            .checked_add(&value)
            .ok_or("overflow in calculating balance")?;

        Self::_update_checkpoint(ticker, to_did, current_to_balance);

        <BalanceOf<T>>::insert(&ticker_to_did, updated_to_balance);
        <Tokens<T>>::insert(ticker, token);

        Self::deposit_event(RawEvent::Issued(ticker.clone(), to_did, value));

        Ok(())
    }

    fn check_granularity(ticker: &Vec<u8>, value: T::TokenBalance) -> bool {
        // Read the token details
        let token = Self::token_details(ticker);
        // Check the granularity
        <T as utils::Trait>::as_u128(value) % token.granularity == (0 as u128)
    }

    fn _check_custody_allowance(
        ticker: &Vec<u8>,
        holder_did: IdentityId,
        value: T::TokenBalance,
    ) -> Result {
        let remaining_balance = Self::balance_of((ticker.clone(), holder_did))
            .checked_sub(&value)
            .ok_or("underflow in balance deduction")?;
        ensure!(
            remaining_balance >= Self::total_custody_allowance((ticker.clone(), holder_did)),
            "Insufficient balance for transfer"
        );
        Ok(())
    }

    fn _increase_custody_allowance(
        ticker: Vec<u8>,
        holder_did: IdentityId,
        custodian_did: IdentityId,
        value: T::TokenBalance,
    ) -> Result {
        let new_custody_allowance = Self::total_custody_allowance((ticker.clone(), holder_did))
            .checked_add(&value)
            .ok_or("total custody allowance get overflowed")?;
        // Ensure that balance of the token holder should greater than or equal to the total custody allowance + value
        ensure!(
            Self::balance_of((ticker.clone(), holder_did)) >= new_custody_allowance,
            "Insufficient balance of holder did"
        );
        // Ensure the valid DID
        ensure!(
            <identity::DidRecords<T>>::exists(custodian_did),
            "Invalid custodian DID"
        );

        let old_allowance = Self::custodian_allowance((ticker.clone(), holder_did, custodian_did));
        let new_current_allowance = old_allowance
            .checked_add(&value)
            .ok_or("allowance get overflowed")?;
        // Update Storage
        <CustodianAllowance<T>>::insert(
            (ticker.clone(), holder_did, custodian_did),
            &new_current_allowance,
        );
        <TotalCustodyAllowance<T>>::insert((ticker.clone(), holder_did), new_custody_allowance);
        Self::deposit_event(RawEvent::CustodyAllowanceChanged(
            ticker.clone(),
            holder_did,
            custodian_did,
            old_allowance,
            new_current_allowance,
        ));
        Ok(())
    }
}

/// tests for this module
#[cfg(test)]
mod tests {
    use super::*;
    use crate::{exemption, identity};
    use primitives::{IdentityId, Key};
    use rand::Rng;

    use chrono::prelude::*;
    use lazy_static::lazy_static;
    use sr_io::with_externalities;
    use sr_primitives::{
        testing::{Header, UintAuthorityId},
        traits::{BlakeTwo256, ConvertInto, IdentityLookup, OpaqueKeys},
        AnySignature, Perbill,
    };
    use srml_support::{assert_noop, assert_ok, impl_outer_origin, parameter_types};
    use std::sync::{Arc, Mutex};
    use substrate_primitives::{Blake2Hasher, H256};
    use test_client::{self, AccountKeyring};

    type SessionIndex = u32;
    type AuthorityId = <AnySignature as Verify>::Signer;
    type BlockNumber = u64;
    type AccountId = <AnySignature as Verify>::Signer;
    type OffChainSignature = AnySignature;

    pub struct TestOnSessionEnding;
    impl session::OnSessionEnding<AuthorityId> for TestOnSessionEnding {
        fn on_session_ending(_: SessionIndex, _: SessionIndex) -> Option<Vec<AuthorityId>> {
            None
        }
    }

    pub struct TestSessionHandler;
    impl session::SessionHandler<AuthorityId> for TestSessionHandler {
        fn on_new_session<Ks: OpaqueKeys>(
            _changed: bool,
            _validators: &[(AuthorityId, Ks)],
            _queued_validators: &[(AuthorityId, Ks)],
        ) {
        }

        fn on_disabled(_validator_index: usize) {}

        fn on_genesis_session<Ks: OpaqueKeys>(_validators: &[(AuthorityId, Ks)]) {}
    }

    impl_outer_origin! {
        pub enum Origin for Test {}
    }

    // For testing the module, we construct most of a mock runtime. This means
    // first constructing a configuration type (`Test`) which `impl`s each of the
    // configuration traits of modules we want to use.
    #[derive(Clone, Eq, PartialEq)]
    pub struct Test;
    parameter_types! {
        pub const Period: BlockNumber = 1;
        pub const Offset: BlockNumber = 0;
        pub const BlockHashCount: u32 = 250;
        pub const MaximumBlockWeight: u32 = 4 * 1024 * 1024;
        pub const MaximumBlockLength: u32 = 4 * 1024 * 1024;
        pub const AvailableBlockRatio: Perbill = Perbill::from_percent(75);
    }
    impl system::Trait for Test {
        type Origin = Origin;
        type Call = ();
        type Index = u64;
        type BlockNumber = BlockNumber;
        type Hash = H256;
        type Hashing = BlakeTwo256;
        //type AccountId = u64;
        type AccountId = AccountId;
        type Lookup = IdentityLookup<AccountId>;
        type WeightMultiplierUpdate = ();
        type Header = Header;
        type Event = ();
        type BlockHashCount = BlockHashCount;
        type MaximumBlockWeight = MaximumBlockWeight;
        type AvailableBlockRatio = AvailableBlockRatio;
        type MaximumBlockLength = MaximumBlockLength;
        type Version = ();
    }

    parameter_types! {
        pub const DisabledValidatorsThreshold: Perbill = Perbill::from_percent(33);
    }

    impl session::Trait for Test {
        type OnSessionEnding = TestOnSessionEnding;
        type Keys = UintAuthorityId;
        type ShouldEndSession = session::PeriodicSessions<Period, Offset>;
        type SessionHandler = TestSessionHandler;
        type Event = ();
        type ValidatorId = AuthorityId;
        type ValidatorIdOf = ConvertInto;
        type SelectInitialValidators = ();
        type DisabledValidatorsThreshold = DisabledValidatorsThreshold;
    }

    impl session::historical::Trait for Test {
        type FullIdentification = ();
        type FullIdentificationOf = ();
    }

    parameter_types! {
        pub const ExistentialDeposit: u64 = 0;
        pub const TransferFee: u64 = 0;
        pub const CreationFee: u64 = 0;
        pub const TransactionBaseFee: u64 = 0;
        pub const TransactionByteFee: u64 = 0;
    }

    impl balances::Trait for Test {
        type Balance = u128;
        type OnFreeBalanceZero = ();
        type OnNewAccount = ();
        type Event = ();
        type TransactionPayment = ();
        type DustRemoval = ();
        type TransferPayment = ();
        type ExistentialDeposit = ExistentialDeposit;
        type TransferFee = TransferFee;
        type CreationFee = CreationFee;
        type TransactionBaseFee = TransactionBaseFee;
        type TransactionByteFee = TransactionByteFee;
        type WeightToFee = ConvertInto;
        type Identity = identity::Module<Test>;
    }

    impl general_tm::Trait for Test {
        type Event = ();
        type Asset = Module<Test>;
    }
    impl identity::Trait for Test {
        type Event = ();
    }
    impl percentage_tm::Trait for Test {
        type Event = ();
    }

    impl exemption::Trait for Test {
        type Event = ();
        type Asset = Module<Test>;
    }

    parameter_types! {
        pub const MinimumPeriod: u64 = 3;
    }

    impl timestamp::Trait for Test {
        type Moment = u64;
        type OnTimestampSet = ();
        type MinimumPeriod = MinimumPeriod;
    }

    impl utils::Trait for Test {
        type TokenBalance = u128;
        type OffChainSignature = OffChainSignature;
        fn as_u128(v: Self::TokenBalance) -> u128 {
            v
        }
        fn as_tb(v: u128) -> Self::TokenBalance {
            v
        }
        fn token_balance_to_balance(v: Self::TokenBalance) -> <Self as balances::Trait>::Balance {
            v
        }
        fn balance_to_token_balance(v: <Self as balances::Trait>::Balance) -> Self::TokenBalance {
            v
        }
        fn validator_id_to_account_id(v: <Self as session::Trait>::ValidatorId) -> Self::AccountId {
            v
        }
    }

    impl registry::Trait for Test {}
    impl Trait for Test {
        type Event = ();
        type Currency = balances::Module<Test>;
    }
    type Asset = Module<Test>;
    type Balances = balances::Module<Test>;
    type Identity = identity::Module<Test>;
    type GeneralTM = general_tm::Module<Test>;

    lazy_static! {
        static ref INVESTOR_MAP_OUTER_LOCK: Arc<Mutex<()>> = Arc::new(Mutex::new(()));
    }

    /// Build a genesis identity instance owned by account No. 1
    fn identity_owned_by_alice() -> sr_io::TestExternalities<Blake2Hasher> {
        let mut t = system::GenesisConfig::default()
            .build_storage::<Test>()
            .unwrap();
        identity::GenesisConfig::<Test> {
            owner: AccountKeyring::Alice.public().into(),
            did_creation_fee: 250,
        }
        .assimilate_storage(&mut t)
        .unwrap();
        sr_io::TestExternalities::new(t)
    }

    #[test]
    fn issuers_can_create_tokens() {
        with_externalities(&mut identity_owned_by_alice(), || {
            let owner_acc = AccountId::from(AccountKeyring::Dave);
            let owner_did = IdentityId::from(1u128);
            // Raise the owner's base currency balance
            Balances::make_free_balance_be(&owner_acc, 1_000_000);
            Identity::register_did(Origin::signed(owner_acc.clone()), owner_did, vec![])
                .expect("Could not create owner_did");

            // Expected token entry
            let token = SecurityToken {
                name: vec![0x01],
                owner_did: owner_did,
                total_supply: 1_000_000,
                granularity: 1,
                decimals: 18,
            };

            Identity::fund_poly(Origin::signed(owner_acc.clone()), owner_did, 500_000)
                .expect("Could not add funds to DID");

            // Issuance is successful
            assert_ok!(Asset::create_token(
                Origin::signed(owner_acc.clone()),
                owner_did,
                token.name.clone(),
                token.name.clone(),
                token.total_supply,
                true
            ));

            // A correct entry is added
            assert_eq!(Asset::token_details(token.name.clone()), token);
        });
    }

    /// # TODO
    /// It should be re-enable once issuer claim is re-enabled.
    #[test]
    #[ignore]
    fn non_issuers_cant_create_tokens() {
        with_externalities(&mut identity_owned_by_alice(), || {
            let owner_did = IdentityId::from(1u128);

            // Expected token entry
            let token = SecurityToken {
                name: vec![0x01],
                owner_did: owner_did,
                total_supply: 1_000_000,
                granularity: 1,
                decimals: 18,
            };

            let wrong_acc = AccountId::from(AccountKeyring::Bob);

            Balances::make_free_balance_be(&wrong_acc, 1_000_000);

            let wrong_did = IdentityId::try_from("did:poly:wrong");
            assert!(wrong_did.is_err());
        });
    }

    #[test]
    fn valid_transfers_pass() {
        with_externalities(&mut identity_owned_by_alice(), || {
            let now = Utc::now();
            <timestamp::Module<Test>>::set_timestamp(now.timestamp() as u64);

            let owner_acc = AccountId::from(AccountKeyring::Dave);
            let owner_did = IdentityId::from(1u128);

            // Expected token entry
            let token = SecurityToken {
                name: vec![0x01],
                owner_did: owner_did,
                total_supply: 1_000_000,
                granularity: 1,
                decimals: 18,
            };

            Balances::make_free_balance_be(&owner_acc, 1_000_000);
            Identity::register_did(Origin::signed(owner_acc.clone()), owner_did, vec![])
                .expect("Could not create owner_did");

            let alice_acc = AccountId::from(AccountKeyring::Charlie);
            let alice_did = IdentityId::from(2u128);

            Balances::make_free_balance_be(&alice_acc, 1_000_000);
            Identity::register_did(Origin::signed(alice_acc.clone()), alice_did, vec![])
                .expect("Could not create alice_did");
<<<<<<< HEAD

            let bob_acc = AccountId::from(AccountKeyring::Bob);
=======
            let bob_acc = 3;
>>>>>>> 8ae9e7a0
            let bob_did = IdentityId::from(3u128);

            Balances::make_free_balance_be(&bob_acc, 1_000_000);
            Identity::register_did(Origin::signed(bob_acc.clone()), bob_did, vec![])
                .expect("Could not create bob_did");
<<<<<<< HEAD

            Identity::fund_poly(Origin::signed(owner_acc.clone()), owner_did, 500_000)
                .expect("Could not add funds to DID");

=======
            Identity::fund_poly(Origin::signed(owner_acc), owner_did, 500_000)
                .expect("Could not add funds to DID");

>>>>>>> 8ae9e7a0
            // Issuance is successful
            assert_ok!(Asset::create_token(
                Origin::signed(owner_acc.clone()),
                owner_did,
                token.name.clone(),
                token.name.clone(),
                token.total_supply,
                true
            ));

<<<<<<< HEAD
            general_tm::Module::<Test>::add_to_whitelist(
                Origin::signed(owner_acc.clone()),
                owner_did,
                token.name.clone(),
                0,
                owner_did,
                (now - Duration::hours(1)).timestamp() as u64,
            )
            .expect("Could not configure general_tm for owner");

            general_tm::Module::<Test>::add_to_whitelist(
                Origin::signed(owner_acc.clone()),
                owner_did,
                token.name.clone(),
                0,
                alice_did,
                (now - Duration::hours(1)).timestamp() as u64,
            )
            .expect("Could not configure general_tm for alice");

            general_tm::Module::<Test>::add_to_whitelist(
                Origin::signed(owner_acc.clone()),
=======
            // A correct entry is added
            assert_eq!(Asset::token_details(token.name.clone()), token);

            let asset_rule = general_tm::AssetRule {
                sender_rules: vec![],
                receiver_rules: vec![],
            };

            // Allow all transfers
            assert_ok!(GeneralTM::add_active_rule(
                Origin::signed(owner_acc),
>>>>>>> 8ae9e7a0
                owner_did,
                token.name.clone(),
                asset_rule
            ));

            assert_ok!(Asset::transfer(
                Origin::signed(owner_acc.clone()),
                owner_did,
                token.name.clone(),
                alice_did,
                500
            ));
        })
    }

    #[test]
<<<<<<< HEAD
    fn valid_custodian_allowance() {
        with_externalities(&mut identity_owned_by_alice(), || {
            let owner_acc = AccountId::from(AccountKeyring::Dave);
            let owner_did = IdentityId::from(1u128);

            let now = Utc::now();
            <timestamp::Module<Test>>::set_timestamp(now.timestamp() as u64);

            // Expected token entry
            let token = SecurityToken {
                name: vec![0x01],
                owner_did: owner_did,
                total_supply: 1_000_000,
                granularity: 1,
                decimals: 18,
            };

            Balances::make_free_balance_be(&owner_acc, 1_000_000);
            Identity::register_did(Origin::signed(owner_acc.clone()), owner_did, vec![])
                .expect("Could not create owner_did");

            let investor1_acc = AccountId::from(AccountKeyring::Bob);
            let investor1_did = IdentityId::from(2u128);

            Balances::make_free_balance_be(&investor1_acc, 1_000_000);
            Identity::register_did(Origin::signed(investor1_acc.clone()), investor1_did, vec![])
                .expect("Could not create investor1_did");

            let investor2_acc = AccountId::from(AccountKeyring::Charlie);
            let investor2_did = IdentityId::from(3u128);

            Balances::make_free_balance_be(&investor2_acc, 1_000_000);
            Identity::register_did(Origin::signed(investor2_acc.clone()), investor2_did, vec![])
                .expect("Could not create investor2_did");

            let custodian_acc = AccountId::from(AccountKeyring::Eve);
            let custodian_did = IdentityId::from(4u128);

            Balances::make_free_balance_be(&custodian_acc, 1_000_000);
            Identity::register_did(Origin::signed(custodian_acc.clone()), custodian_did, vec![])
                .expect("Could not create custodian_did");

            // Issuance is successful
            assert_ok!(Asset::create_token(
                Origin::signed(owner_acc.clone()),
                owner_did,
                token.name.clone(),
                token.name.clone(),
                token.total_supply,
                true
            ));

            assert_eq!(
                Asset::balance_of((token.name.clone(), token.owner_did)),
                token.total_supply
            );

            assert_eq!(Asset::token_details(token.name.clone()), token);

            general_tm::Module::<Test>::add_to_whitelist(
                Origin::signed(owner_acc.clone()),
                owner_did,
                token.name.clone(),
                0,
                investor1_did,
                (now - Duration::hours(1)).timestamp() as u64,
            )
            .expect("Could not configure general_tm for owner");

            general_tm::Module::<Test>::add_to_whitelist(
                Origin::signed(owner_acc.clone()),
                owner_did,
                token.name.clone(),
                0,
                investor2_did,
                (now - Duration::hours(1)).timestamp() as u64,
            )
            .expect("Could not configure general_tm for owner");

            // Mint some tokens to investor1
            assert_ok!(Asset::issue(
                Origin::signed(owner_acc.clone()),
                owner_did,
                token.name.clone(),
                investor1_did,
                200_00_00 as u128,
                vec![0x0]
            ));

            assert_eq!(
                Asset::balance_of((token.name.clone(), investor1_did)),
                200_00_00 as u128
            );

            // Failed to add custodian because of insufficient balance
            assert_noop!(
                Asset::increase_custody_allowance(
                    Origin::signed(investor1_acc.clone()),
                    token.name.clone(),
                    investor1_did,
                    custodian_did,
                    250_00_00 as u128
                ),
                "Insufficient balance of holder did"
            );

            // Failed to add/increase the custodian allowance because of Invalid custodian did
            let custodian_did_not_register = IdentityId::from(5u128);
            assert_noop!(
                Asset::increase_custody_allowance(
                    Origin::signed(investor1_acc.clone()),
                    token.name.clone(),
                    investor1_did,
                    custodian_did_not_register,
                    50_00_00 as u128
                ),
                "Invalid custodian DID"
            );

            // Add custodian
            assert_ok!(Asset::increase_custody_allowance(
                Origin::signed(investor1_acc.clone()),
                token.name.clone(),
                investor1_did,
                custodian_did,
                50_00_00 as u128
            ));

            assert_eq!(
                Asset::custodian_allowance((token.name.clone(), investor1_did, custodian_did)),
                50_00_00 as u128
            );

            assert_eq!(
                Asset::total_custody_allowance((token.name.clone(), investor1_did)),
                50_00_00 as u128
            );

            // Transfer the token upto the limit
            assert_ok!(Asset::transfer(
                Origin::signed(investor1_acc.clone()),
                investor1_did,
                token.name.clone(),
                investor2_did,
                140_00_00 as u128
            ));

            assert_eq!(
                Asset::balance_of((token.name.clone(), investor2_did)),
                140_00_00 as u128
            );

            // Try to Transfer the tokens beyond the limit
            assert_noop!(
                Asset::transfer(
                    Origin::signed(investor1_acc.clone()),
                    investor1_did,
                    token.name.clone(),
                    investor2_did,
                    50_00_00 as u128
                ),
                "Insufficient balance for transfer"
            );

            // Should fail to transfer the token by the custodian because of invalid signing key
            assert_noop!(
                Asset::transfer_by_custodian(
                    Origin::signed(investor2_acc.clone()),
                    token.name.clone(),
                    investor1_did,
                    custodian_did,
                    investor2_did,
                    45_00_00 as u128
                ),
                "sender must be a signing key for DID"
            );

            // Should fail to transfer the token by the custodian because of insufficient allowance
            assert_noop!(
                Asset::transfer_by_custodian(
                    Origin::signed(custodian_acc.clone()),
                    token.name.clone(),
                    investor1_did,
                    custodian_did,
                    investor2_did,
                    55_00_00 as u128
                ),
                "Insufficient allowance"
            );

            // Successfully transfer by the custodian
            assert_ok!(Asset::transfer_by_custodian(
                Origin::signed(custodian_acc.clone()),
                token.name.clone(),
                investor1_did,
                custodian_did,
                investor2_did,
                45_00_00 as u128
            ));
        });
    }

    #[test]
    fn valid_custodian_allowance_of() {
        with_externalities(&mut identity_owned_by_alice(), || {
            let owner_acc = AccountId::from(AccountKeyring::Dave);
            let owner_did = IdentityId::from(1u128);

            let now = Utc::now();
            <timestamp::Module<Test>>::set_timestamp(now.timestamp() as u64);

            // Expected token entry
            let token = SecurityToken {
                name: vec![0x01],
                owner_did: owner_did,
                total_supply: 1_000_000,
                granularity: 1,
                decimals: 18,
            };

            Balances::make_free_balance_be(&owner_acc, 1_000_000);
            Identity::register_did(Origin::signed(owner_acc.clone()), owner_did, vec![])
                .expect("Could not create owner_did");

            let investor1_acc = AccountId::from(AccountKeyring::Bob);
            let investor1_did = IdentityId::from(2u128);

            Balances::make_free_balance_be(&investor1_acc, 1_000_000);
            Identity::register_did(Origin::signed(investor1_acc.clone()), investor1_did, vec![])
                .expect("Could not create investor1_did");

            let investor2_acc = AccountId::from(AccountKeyring::Charlie);
            let investor2_did = IdentityId::from(3u128);

            Balances::make_free_balance_be(&investor2_acc, 1_000_000);
            Identity::register_did(Origin::signed(investor2_acc.clone()), investor2_did, vec![])
                .expect("Could not create investor2_did");

            let custodian_acc = AccountId::from(AccountKeyring::Eve);
            let custodian_did = IdentityId::from(4u128);

            Balances::make_free_balance_be(&custodian_acc, 1_000_000);
            Identity::register_did(Origin::signed(custodian_acc.clone()), custodian_did, vec![])
                .expect("Could not create custodian_did");

            // Issuance is successful
            assert_ok!(Asset::create_token(
                Origin::signed(owner_acc.clone()),
                owner_did,
                token.name.clone(),
                token.name.clone(),
                token.total_supply,
                true
            ));

            assert_eq!(
                Asset::balance_of((token.name.clone(), token.owner_did)),
                token.total_supply
            );

            assert_eq!(Asset::token_details(token.name.clone()), token);

            general_tm::Module::<Test>::add_to_whitelist(
                Origin::signed(owner_acc.clone()),
                owner_did,
                token.name.clone(),
                0,
                investor1_did,
                (now - Duration::hours(1)).timestamp() as u64,
            )
            .expect("Could not configure general_tm for owner");

            general_tm::Module::<Test>::add_to_whitelist(
                Origin::signed(owner_acc.clone()),
                owner_did,
                token.name.clone(),
                0,
                investor2_did,
                (now - Duration::hours(1)).timestamp() as u64,
            )
            .expect("Could not configure general_tm for owner");

            // Mint some tokens to investor1
            assert_ok!(Asset::issue(
                Origin::signed(owner_acc.clone()),
                owner_did,
                token.name.clone(),
                investor1_did,
                200_00_00 as u128,
                vec![0x0]
            ));

            assert_eq!(
                Asset::balance_of((token.name.clone(), investor1_did)),
                200_00_00 as u128
            );

            let msg = SignData {
                custodian_did: custodian_did,
                holder_did: investor1_did,
                ticker: token.name.clone(),
                value: 50_00_00 as u128,
                nonce: 1,
            };

            let investor1Key = AccountKeyring::Bob;

            // Add custodian
            assert_ok!(Asset::increase_custody_allowance_of(
                Origin::signed(investor2_acc.clone()),
                token.name.clone(),
                investor1_did,
                investor1_acc.clone(),
                custodian_did,
                investor2_did,
                50_00_00 as u128,
                1,
                OffChainSignature::from(investor1Key.sign(&msg.encode()))
            ));

            assert_eq!(
                Asset::custodian_allowance((token.name.clone(), investor1_did, custodian_did)),
                50_00_00 as u128
            );

            assert_eq!(
                Asset::total_custody_allowance((token.name.clone(), investor1_did)),
                50_00_00 as u128
            );

            // use the same signature with the same nonce should fail
            assert_noop!(
                Asset::increase_custody_allowance_of(
                    Origin::signed(investor2_acc.clone()),
                    token.name.clone(),
                    investor1_did,
                    investor1_acc.clone(),
                    custodian_did,
                    investor2_did,
                    50_00_00 as u128,
                    1,
                    OffChainSignature::from(investor1Key.sign(&msg.encode()))
                ),
                "Signature already used"
            );

            // use the same signature with the different nonce should fail
            assert_noop!(
                Asset::increase_custody_allowance_of(
                    Origin::signed(investor2_acc.clone()),
                    token.name.clone(),
                    investor1_did,
                    investor1_acc.clone(),
                    custodian_did,
                    investor2_did,
                    50_00_00 as u128,
                    3,
                    OffChainSignature::from(investor1Key.sign(&msg.encode()))
                ),
                "Invalid signature"
            );

            // Transfer the token upto the limit
            assert_ok!(Asset::transfer(
                Origin::signed(investor1_acc.clone()),
                investor1_did,
                token.name.clone(),
                investor2_did,
                140_00_00 as u128
            ));

            assert_eq!(
                Asset::balance_of((token.name.clone(), investor2_did)),
                140_00_00 as u128
            );

            // Try to Transfer the tokens beyond the limit
            assert_noop!(
                Asset::transfer(
                    Origin::signed(investor1_acc.clone()),
                    investor1_did,
                    token.name.clone(),
                    investor2_did,
                    50_00_00 as u128
                ),
                "Insufficient balance for transfer"
            );

            // Should fail to transfer the token by the custodian because of invalid signing key
            assert_noop!(
                Asset::transfer_by_custodian(
                    Origin::signed(investor2_acc.clone()),
                    token.name.clone(),
                    investor1_did,
                    custodian_did,
                    investor2_did,
                    45_00_00 as u128
                ),
                "sender must be a signing key for DID"
            );

            // Should fail to transfer the token by the custodian because of insufficient allowance
            assert_noop!(
                Asset::transfer_by_custodian(
                    Origin::signed(custodian_acc.clone()),
                    token.name.clone(),
                    investor1_did,
                    custodian_did,
                    investor2_did,
                    55_00_00 as u128
                ),
                "Insufficient allowance"
            );

            // Successfully transfer by the custodian
            assert_ok!(Asset::transfer_by_custodian(
                Origin::signed(custodian_acc.clone()),
                token.name.clone(),
                investor1_did,
                custodian_did,
                investor2_did,
                45_00_00 as u128
            ));
        });
=======
    fn checkpoints_fuzz_test() {
        println!("Starting");
        for i in 0..10 {
            // When fuzzing in local, feel free to bump this number to add more fuzz runs.
            with_externalities(&mut identity_owned_by_1(), || {
                let now = Utc::now();
                <timestamp::Module<Test>>::set_timestamp(now.timestamp() as u64);

                let owner_acc = 1;
                let owner_did = IdentityId::from(1u128);

                // Expected token entry
                let token = SecurityToken {
                    name: vec![0x01],
                    owner_did: owner_did.clone(),
                    total_supply: 1_000_000,
                    granularity: 1,
                    decimals: 18,
                };

                Balances::make_free_balance_be(&owner_acc, 1_000_000);
                Identity::register_did(Origin::signed(owner_acc), owner_did.clone(), vec![])
                    .expect("Could not create owner_did");

                let alice_acc = 2;
                let alice_did = IdentityId::from(2u128);

                Balances::make_free_balance_be(&alice_acc, 1_000_000);
                Identity::register_did(Origin::signed(alice_acc), alice_did.clone(), vec![])
                    .expect("Could not create alice_did");

                // Issuance is successful
                assert_ok!(Asset::create_token(
                    Origin::signed(owner_acc),
                    owner_did.clone(),
                    token.name.clone(),
                    token.name.clone(),
                    token.total_supply,
                    true
                ));

                let asset_rule = general_tm::AssetRule {
                    sender_rules: vec![],
                    receiver_rules: vec![],
                };

                // Allow all transfers
                assert_ok!(GeneralTM::add_active_rule(
                    Origin::signed(owner_acc),
                    owner_did,
                    token.name.clone(),
                    asset_rule
                ));

                let mut owner_balance: [u128; 100] = [1_000_000; 100];
                let mut alice_balance: [u128; 100] = [0; 100];
                let mut rng = rand::thread_rng();
                for j in 1..100 {
                    let transfers = rng.gen_range(0, 10);
                    owner_balance[j] = owner_balance[j - 1];
                    alice_balance[j] = alice_balance[j - 1];
                    for _k in 0..transfers {
                        if j == 1 {
                            owner_balance[0] -= 1;
                            alice_balance[0] += 1;
                        }
                        owner_balance[j] -= 1;
                        alice_balance[j] += 1;
                        assert_ok!(Asset::transfer(
                            Origin::signed(owner_acc),
                            owner_did.clone(),
                            token.name.clone(),
                            alice_did.clone(),
                            1
                        ));
                    }
                    assert_ok!(Asset::create_checkpoint(
                        Origin::signed(owner_acc),
                        owner_did.clone(),
                        token.name.clone(),
                    ));
                    let x: u64 = u64::try_from(j).unwrap();
                    assert_eq!(
                        Asset::get_balance_at(&token.name, owner_did, 0),
                        owner_balance[j]
                    );
                    assert_eq!(
                        Asset::get_balance_at(&token.name, alice_did, 0),
                        alice_balance[j]
                    );
                    assert_eq!(
                        Asset::get_balance_at(&token.name, owner_did, 1),
                        owner_balance[1]
                    );
                    assert_eq!(
                        Asset::get_balance_at(&token.name, alice_did, 1),
                        alice_balance[1]
                    );
                    assert_eq!(
                        Asset::get_balance_at(&token.name, owner_did, x - 1),
                        owner_balance[j - 1]
                    );
                    assert_eq!(
                        Asset::get_balance_at(&token.name, alice_did, x - 1),
                        alice_balance[j - 1]
                    );
                    assert_eq!(
                        Asset::get_balance_at(&token.name, owner_did, x),
                        owner_balance[j]
                    );
                    assert_eq!(
                        Asset::get_balance_at(&token.name, alice_did, x),
                        alice_balance[j]
                    );
                    assert_eq!(
                        Asset::get_balance_at(&token.name, owner_did, x + 1),
                        owner_balance[j]
                    );
                    assert_eq!(
                        Asset::get_balance_at(&token.name, alice_did, x + 1),
                        alice_balance[j]
                    );
                    assert_eq!(
                        Asset::get_balance_at(&token.name, owner_did, 1000),
                        owner_balance[j]
                    );
                    assert_eq!(
                        Asset::get_balance_at(&token.name, alice_did, 1000),
                        alice_balance[j]
                    );
                }
            });
            println!("Instance {} done", i);
        }
        println!("Done");
>>>>>>> 8ae9e7a0
    }

    /*
     *    #[test]
     *    /// This test loads up a YAML of testcases and checks each of them
     *    fn transfer_scenarios_external() {
     *        let mut yaml_path_buf = PathBuf::new();
     *        yaml_path_buf.push(env!("CARGO_MANIFEST_DIR")); // This package's root
     *        yaml_path_buf.push("tests/asset_transfers.yml");
     *
     *        println!("Loading YAML from {:?}", yaml_path_buf);
     *
     *        let yaml_string = read_to_string(yaml_path_buf.as_path())
     *            .expect("Could not load the YAML file to a string");
     *
     *        // Parse the YAML
     *        let yaml = YamlLoader::load_from_str(&yaml_string).expect("Could not parse the YAML file");
     *
     *        let yaml = &yaml[0];
     *
     *        let now = Utc::now();
     *
     *        for case in yaml["test_cases"]
     *            .as_vec()
     *            .expect("Could not reach test_cases")
     *        {
     *            println!("Case: {:#?}", case);
     *
     *            let accounts = case["named_accounts"]
     *                .as_hash()
     *                .expect("Could not view named_accounts as a hashmap");
     *
     *            let mut externalities = if let Some(identity_owner) =
     *                accounts.get(&Yaml::String("identity-owner".to_owned()))
     *            {
     *                identity_owned_by(
     *                    identity_owner["id"]
     *                        .as_i64()
     *                        .expect("Could not get identity owner's ID") as u64,
     *                )
     *            } else {
     *                system::GenesisConfig::default()
     *                    .build_storage()
     *                    .unwrap()
     *                    .0
     *                    .into()
     *            };
     *
     *            with_externalities(&mut externalities, || {
     *                // Instantiate accounts
     *                for (name, account) in accounts {
     *                    <timestamp::Module<Test>>::set_timestamp(now.timestamp() as u64);
     *                    let name = name
     *                        .as_str()
     *                        .expect("Could not take named_accounts key as string");
     *                    let id = account["id"].as_i64().expect("id is not a number") as u64;
     *                    let balance = account["balance"]
     *                        .as_i64()
     *                        .expect("balance is not a number");
     *
     *                    println!("Preparing account {}", name);
     *
     *                    Balances::make_free_balance_be(&id, balance.clone() as u128);
     *                    println!("{}: gets {} initial balance", name, balance);
     *                    if account["issuer"]
     *                        .as_bool()
     *                        .expect("Could not check if account is an issuer")
     *                    {
     *                        assert_ok!(identity::Module::<Test>::do_create_issuer(id));
     *                        println!("{}: becomes issuer", name);
     *                    }
     *                    if account["investor"]
     *                        .as_bool()
     *                        .expect("Could not check if account is an investor")
     *                    {
     *                        assert_ok!(identity::Module::<Test>::do_create_investor(id));
     *                        println!("{}: becomes investor", name);
     *                    }
     *                }
     *
     *                // Issue tokens
     *                let tokens = case["tokens"]
     *                    .as_hash()
     *                    .expect("Could not view tokens as a hashmap");
     *
     *                for (ticker, token) in tokens {
     *                    let ticker = ticker.as_str().expect("Can't parse ticker as string");
     *                    println!("Preparing token {}:", ticker);
     *
     *                    let owner = token["owner"]
     *                        .as_str()
     *                        .expect("Can't parse owner as string");
     *
     *                    let owner_id = accounts
     *                        .get(&Yaml::String(owner.to_owned()))
     *                        .expect("Can't get owner record")["id"]
     *                        .as_i64()
     *                        .expect("Can't parse owner id as i64")
     *                        as u64;
     *                    let total_supply = token["total_supply"]
     *                        .as_i64()
     *                        .expect("Can't parse the total supply as i64")
     *                        as u128;
     *
     *                    let token_struct = SecurityToken {
     *                        name: ticker.to_owned().into_bytes(),
     *                        owner: owner_id,
     *                        total_supply,
     *                        granularity: 1,
     *                        decimals: 18,
     *                    };
     *                    println!("{:#?}", token_struct);
     *
     *                    // Check that issuing succeeds/fails as expected
     *                    if token["issuance_succeeds"]
     *                        .as_bool()
     *                        .expect("Could not check if issuance should succeed")
     *                    {
     *                        assert_ok!(Asset::create_token(
     *                            Origin::signed(token_struct.owner),
     *                            token_struct.name.clone(),
     *                            token_struct.name.clone(),
     *                            token_struct.total_supply,
     *                            true
     *                        ));
     *
     *                        // Also check that the new token matches what we asked to create
     *                        assert_eq!(
     *                            Asset::token_details(token_struct.name.clone()),
     *                            token_struct
     *                        );
     *
     *                        // Check that the issuer's balance corresponds to total supply
     *                        assert_eq!(
     *                            Asset::balance_of((token_struct.name, token_struct.owner)),
     *                            token_struct.total_supply
     *                        );
     *
     *                        // Add specified whitelist entries
     *                        let whitelists = token["whitelist_entries"]
     *                            .as_vec()
     *                            .expect("Could not view token whitelist entries as vec");
     *
     *                        for wl_entry in whitelists {
     *                            let investor = wl_entry["investor"]
     *                                .as_str()
     *                                .expect("Can't parse investor as string");
     *                            let investor_id = accounts
     *                                .get(&Yaml::String(investor.to_owned()))
     *                                .expect("Can't get investor account record")["id"]
     *                                .as_i64()
     *                                .expect("Can't parse investor id as i64")
     *                                as u64;
     *
     *                            let expiry = wl_entry["expiry"]
     *                                .as_i64()
     *                                .expect("Can't parse expiry as i64");
     *
     *                            let wl_id = wl_entry["whitelist_id"]
     *                                .as_i64()
     *                                .expect("Could not parse whitelist_id as i64")
     *                                as u32;
     *
     *                            println!(
     *                                "Token {}: processing whitelist entry for {}",
     *                                ticker, investor
     *                            );
     *
     *                            general_tm::Module::<Test>::add_to_whitelist(
     *                                Origin::signed(owner_id),
     *                                ticker.to_owned().into_bytes(),
     *                                wl_id,
     *                                investor_id,
     *                                (now + Duration::hours(expiry)).timestamp() as u64,
     *                            )
     *                            .expect("Could not create whitelist entry");
     *                        }
     *                    } else {
     *                        assert!(Asset::create_token(
     *                            Origin::signed(token_struct.owner),
     *                            token_struct.name.clone(),
     *                            token_struct.name.clone(),
     *                            token_struct.total_supply,
     *                            true
     *                        )
     *                        .is_err());
     *                    }
     *                }
     *
     *                // Set up allowances
     *                let allowances = case["allowances"]
     *                    .as_vec()
     *                    .expect("Could not view allowances as a vec");
     *
     *                for allowance in allowances {
     *                    let sender = allowance["sender"]
     *                        .as_str()
     *                        .expect("Could not view sender as str");
     *                    let sender_id = case["named_accounts"][sender]["id"]
     *                        .as_i64()
     *                        .expect("Could not view sender id as i64")
     *                        as u64;
     *                    let spender = allowance["spender"]
     *                        .as_str()
     *                        .expect("Could not view spender as str");
     *                    let spender_id = case["named_accounts"][spender]["id"]
     *                        .as_i64()
     *                        .expect("Could not view sender id as i64")
     *                        as u64;
     *                    let amount = allowance["amount"]
     *                        .as_i64()
     *                        .expect("Could not view amount as i64")
     *                        as u128;
     *                    let ticker = allowance["ticker"]
     *                        .as_str()
     *                        .expect("Could not view ticker as str");
     *                    let succeeds = allowance["succeeds"]
     *                        .as_bool()
     *                        .expect("Could not determine if allowance should succeed");
     *
     *                    if succeeds {
     *                        assert_ok!(Asset::approve(
     *                            Origin::signed(sender_id),
     *                            ticker.to_owned().into_bytes(),
     *                            spender_id,
     *                            amount,
     *                        ));
     *                    } else {
     *                        assert!(Asset::approve(
     *                            Origin::signed(sender_id),
     *                            ticker.to_owned().into_bytes(),
     *                            spender_id,
     *                            amount,
     *                        )
     *                        .is_err())
     *                    }
     *                }
     *
     *                println!("Transfers:");
     *                // Perform regular transfers
     *                let transfers = case["transfers"]
     *                    .as_vec()
     *                    .expect("Could not view transfers as vec");
     *                for transfer in transfers {
     *                    let from = transfer["from"]
     *                        .as_str()
     *                        .expect("Could not view from as str");
     *                    let from_id = case["named_accounts"][from]["id"]
     *                        .as_i64()
     *                        .expect("Could not view from_id as i64")
     *                        as u64;
     *                    let to = transfer["to"].as_str().expect("Could not view to as str");
     *                    let to_id = case["named_accounts"][to]["id"]
     *                        .as_i64()
     *                        .expect("Could not view to_id as i64")
     *                        as u64;
     *                    let amount = transfer["amount"]
     *                        .as_i64()
     *                        .expect("Could not view amount as i64")
     *                        as u128;
     *                    let ticker = transfer["ticker"]
     *                        .as_str()
     *                        .expect("Coule not view ticker as str")
     *                        .to_owned();
     *                    let succeeds = transfer["succeeds"]
     *                        .as_bool()
     *                        .expect("Could not view succeeds as bool");
     *
     *                    println!("{} of token {} from {} to {}", amount, ticker, from, to);
     *                    let ticker = ticker.into_bytes();
     *
     *                    // Get sender's investor data
     *                    let investor_data = <InvestorList<Test>>::get(from_id);
     *
     *                    println!("{}'s investor data: {:#?}", from, investor_data);
     *
     *                    if succeeds {
     *                        assert_ok!(Asset::transfer(
     *                            Origin::signed(from_id),
     *                            ticker,
     *                            to_id,
     *                            amount
     *                        ));
     *                    } else {
     *                        assert!(
     *                            Asset::transfer(Origin::signed(from_id), ticker, to_id, amount)
     *                                .is_err()
     *                        );
     *                    }
     *                }
     *
     *                println!("Approval-based transfers:");
     *                // Perform allowance transfers
     *                let transfer_froms = case["transfer_froms"]
     *                    .as_vec()
     *                    .expect("Could not view transfer_froms as vec");
     *                for transfer_from in transfer_froms {
     *                    let from = transfer_from["from"]
     *                        .as_str()
     *                        .expect("Could not view from as str");
     *                    let from_id = case["named_accounts"][from]["id"]
     *                        .as_i64()
     *                        .expect("Could not view from_id as i64")
     *                        as u64;
     *                    let spender = transfer_from["spender"]
     *                        .as_str()
     *                        .expect("Could not view spender as str");
     *                    let spender_id = case["named_accounts"][spender]["id"]
     *                        .as_i64()
     *                        .expect("Could not view spender_id as i64")
     *                        as u64;
     *                    let to = transfer_from["to"]
     *                        .as_str()
     *                        .expect("Could not view to as str");
     *                    let to_id = case["named_accounts"][to]["id"]
     *                        .as_i64()
     *                        .expect("Could not view to_id as i64")
     *                        as u64;
     *                    let amount = transfer_from["amount"]
     *                        .as_i64()
     *                        .expect("Could not view amount as i64")
     *                        as u128;
     *                    let ticker = transfer_from["ticker"]
     *                        .as_str()
     *                        .expect("Coule not view ticker as str")
     *                        .to_owned();
     *                    let succeeds = transfer_from["succeeds"]
     *                        .as_bool()
     *                        .expect("Could not view succeeds as bool");
     *
     *                    println!(
     *                        "{} of token {} from {} to {} spent by {}",
     *                        amount, ticker, from, to, spender
     *                    );
     *                    let ticker = ticker.into_bytes();
     *
     *                    // Get sender's investor data
     *                    let investor_data = <InvestorList<Test>>::get(spender_id);
     *
     *                    println!("{}'s investor data: {:#?}", from, investor_data);
     *
     *                    if succeeds {
     *                        assert_ok!(Asset::transfer_from(
     *                            Origin::signed(spender_id),
     *                            ticker,
     *                            from_id,
     *                            to_id,
     *                            amount
     *                        ));
     *                    } else {
     *                        assert!(Asset::transfer_from(
     *                            Origin::signed(from_id),
     *                            ticker,
     *                            from_id,
     *                            to_id,
     *                            amount
     *                        )
     *                        .is_err());
     *                    }
     *                }
     *            });
     *        }
     *    }
     */
}<|MERGE_RESOLUTION|>--- conflicted
+++ resolved
@@ -34,7 +34,6 @@
     type Event: From<Event<Self>> + Into<<Self as system::Trait>::Event>;
     //type TokenBalance: Parameter + Member + SimpleArithmetic + Codec + Default + Copy + As<usize> + As<u64>;
     type Currency: Currency<Self::AccountId>;
-    // type OffChainSignature: Verify<Signer = Self::AccountId> + Member + Decode + Encode;
 }
 
 // struct to store the token details
@@ -1370,27 +1369,17 @@
             Balances::make_free_balance_be(&alice_acc, 1_000_000);
             Identity::register_did(Origin::signed(alice_acc.clone()), alice_did, vec![])
                 .expect("Could not create alice_did");
-<<<<<<< HEAD
 
             let bob_acc = AccountId::from(AccountKeyring::Bob);
-=======
-            let bob_acc = 3;
->>>>>>> 8ae9e7a0
             let bob_did = IdentityId::from(3u128);
 
             Balances::make_free_balance_be(&bob_acc, 1_000_000);
             Identity::register_did(Origin::signed(bob_acc.clone()), bob_did, vec![])
                 .expect("Could not create bob_did");
-<<<<<<< HEAD
 
             Identity::fund_poly(Origin::signed(owner_acc.clone()), owner_did, 500_000)
                 .expect("Could not add funds to DID");
 
-=======
-            Identity::fund_poly(Origin::signed(owner_acc), owner_did, 500_000)
-                .expect("Could not add funds to DID");
-
->>>>>>> 8ae9e7a0
             // Issuance is successful
             assert_ok!(Asset::create_token(
                 Origin::signed(owner_acc.clone()),
@@ -1401,30 +1390,6 @@
                 true
             ));
 
-<<<<<<< HEAD
-            general_tm::Module::<Test>::add_to_whitelist(
-                Origin::signed(owner_acc.clone()),
-                owner_did,
-                token.name.clone(),
-                0,
-                owner_did,
-                (now - Duration::hours(1)).timestamp() as u64,
-            )
-            .expect("Could not configure general_tm for owner");
-
-            general_tm::Module::<Test>::add_to_whitelist(
-                Origin::signed(owner_acc.clone()),
-                owner_did,
-                token.name.clone(),
-                0,
-                alice_did,
-                (now - Duration::hours(1)).timestamp() as u64,
-            )
-            .expect("Could not configure general_tm for alice");
-
-            general_tm::Module::<Test>::add_to_whitelist(
-                Origin::signed(owner_acc.clone()),
-=======
             // A correct entry is added
             assert_eq!(Asset::token_details(token.name.clone()), token);
 
@@ -1435,8 +1400,7 @@
 
             // Allow all transfers
             assert_ok!(GeneralTM::add_active_rule(
-                Origin::signed(owner_acc),
->>>>>>> 8ae9e7a0
+                Origin::signed(owner_acc.clone()),
                 owner_did,
                 token.name.clone(),
                 asset_rule
@@ -1453,7 +1417,6 @@
     }
 
     #[test]
-<<<<<<< HEAD
     fn valid_custodian_allowance() {
         with_externalities(&mut identity_owned_by_alice(), || {
             let owner_acc = AccountId::from(AccountKeyring::Dave);
@@ -1513,25 +1476,18 @@
 
             assert_eq!(Asset::token_details(token.name.clone()), token);
 
-            general_tm::Module::<Test>::add_to_whitelist(
+            let asset_rule = general_tm::AssetRule {
+                sender_rules: vec![],
+                receiver_rules: vec![],
+            };
+
+            // Allow all transfers
+            assert_ok!(GeneralTM::add_active_rule(
                 Origin::signed(owner_acc.clone()),
                 owner_did,
                 token.name.clone(),
-                0,
-                investor1_did,
-                (now - Duration::hours(1)).timestamp() as u64,
-            )
-            .expect("Could not configure general_tm for owner");
-
-            general_tm::Module::<Test>::add_to_whitelist(
-                Origin::signed(owner_acc.clone()),
-                owner_did,
-                token.name.clone(),
-                0,
-                investor2_did,
-                (now - Duration::hours(1)).timestamp() as u64,
-            )
-            .expect("Could not configure general_tm for owner");
+                asset_rule
+            ));
 
             // Mint some tokens to investor1
             assert_ok!(Asset::issue(
@@ -1716,25 +1672,18 @@
 
             assert_eq!(Asset::token_details(token.name.clone()), token);
 
-            general_tm::Module::<Test>::add_to_whitelist(
+            let asset_rule = general_tm::AssetRule {
+                sender_rules: vec![],
+                receiver_rules: vec![],
+            };
+
+            // Allow all transfers
+            assert_ok!(GeneralTM::add_active_rule(
                 Origin::signed(owner_acc.clone()),
                 owner_did,
                 token.name.clone(),
-                0,
-                investor1_did,
-                (now - Duration::hours(1)).timestamp() as u64,
-            )
-            .expect("Could not configure general_tm for owner");
-
-            general_tm::Module::<Test>::add_to_whitelist(
-                Origin::signed(owner_acc.clone()),
-                owner_did,
-                token.name.clone(),
-                0,
-                investor2_did,
-                (now - Duration::hours(1)).timestamp() as u64,
-            )
-            .expect("Could not configure general_tm for owner");
+                asset_rule
+            ));
 
             // Mint some tokens to investor1
             assert_ok!(Asset::issue(
@@ -1878,16 +1827,18 @@
                 45_00_00 as u128
             ));
         });
-=======
+    }
+
+    #[test]
     fn checkpoints_fuzz_test() {
         println!("Starting");
         for i in 0..10 {
             // When fuzzing in local, feel free to bump this number to add more fuzz runs.
-            with_externalities(&mut identity_owned_by_1(), || {
+            with_externalities(&mut identity_owned_by_alice(), || {
                 let now = Utc::now();
                 <timestamp::Module<Test>>::set_timestamp(now.timestamp() as u64);
 
-                let owner_acc = 1;
+                let owner_acc = AccountId::from(AccountKeyring::Dave);
                 let owner_did = IdentityId::from(1u128);
 
                 // Expected token entry
@@ -1900,20 +1851,20 @@
                 };
 
                 Balances::make_free_balance_be(&owner_acc, 1_000_000);
-                Identity::register_did(Origin::signed(owner_acc), owner_did.clone(), vec![])
+                Identity::register_did(Origin::signed(owner_acc.clone()), owner_did, vec![])
                     .expect("Could not create owner_did");
 
-                let alice_acc = 2;
-                let alice_did = IdentityId::from(2u128);
-
-                Balances::make_free_balance_be(&alice_acc, 1_000_000);
-                Identity::register_did(Origin::signed(alice_acc), alice_did.clone(), vec![])
-                    .expect("Could not create alice_did");
+                let bob_acc = AccountId::from(AccountKeyring::Bob);
+                let bob_did = IdentityId::from(2u128);
+
+                Balances::make_free_balance_be(&bob_acc, 1_000_000);
+                Identity::register_did(Origin::signed(bob_acc.clone()), bob_did, vec![])
+                    .expect("Could not create bob_did");
 
                 // Issuance is successful
                 assert_ok!(Asset::create_token(
-                    Origin::signed(owner_acc),
-                    owner_did.clone(),
+                    Origin::signed(owner_acc.clone()),
+                    owner_did,
                     token.name.clone(),
                     token.name.clone(),
                     token.total_supply,
@@ -1927,36 +1878,36 @@
 
                 // Allow all transfers
                 assert_ok!(GeneralTM::add_active_rule(
-                    Origin::signed(owner_acc),
+                    Origin::signed(owner_acc.clone()),
                     owner_did,
                     token.name.clone(),
                     asset_rule
                 ));
 
                 let mut owner_balance: [u128; 100] = [1_000_000; 100];
-                let mut alice_balance: [u128; 100] = [0; 100];
+                let mut bob_balance: [u128; 100] = [0; 100];
                 let mut rng = rand::thread_rng();
                 for j in 1..100 {
                     let transfers = rng.gen_range(0, 10);
                     owner_balance[j] = owner_balance[j - 1];
-                    alice_balance[j] = alice_balance[j - 1];
+                    bob_balance[j] = bob_balance[j - 1];
                     for _k in 0..transfers {
                         if j == 1 {
                             owner_balance[0] -= 1;
-                            alice_balance[0] += 1;
+                            bob_balance[0] += 1;
                         }
                         owner_balance[j] -= 1;
-                        alice_balance[j] += 1;
+                        bob_balance[j] += 1;
                         assert_ok!(Asset::transfer(
-                            Origin::signed(owner_acc),
+                            Origin::signed(owner_acc.clone()),
                             owner_did.clone(),
                             token.name.clone(),
-                            alice_did.clone(),
+                            bob_did.clone(),
                             1
                         ));
                     }
                     assert_ok!(Asset::create_checkpoint(
-                        Origin::signed(owner_acc),
+                        Origin::signed(owner_acc.clone()),
                         owner_did.clone(),
                         token.name.clone(),
                     ));
@@ -1966,55 +1917,54 @@
                         owner_balance[j]
                     );
                     assert_eq!(
-                        Asset::get_balance_at(&token.name, alice_did, 0),
-                        alice_balance[j]
+                        Asset::get_balance_at(&token.name, bob_did, 0),
+                        bob_balance[j]
                     );
                     assert_eq!(
                         Asset::get_balance_at(&token.name, owner_did, 1),
                         owner_balance[1]
                     );
                     assert_eq!(
-                        Asset::get_balance_at(&token.name, alice_did, 1),
-                        alice_balance[1]
+                        Asset::get_balance_at(&token.name, bob_did, 1),
+                        bob_balance[1]
                     );
                     assert_eq!(
                         Asset::get_balance_at(&token.name, owner_did, x - 1),
                         owner_balance[j - 1]
                     );
                     assert_eq!(
-                        Asset::get_balance_at(&token.name, alice_did, x - 1),
-                        alice_balance[j - 1]
+                        Asset::get_balance_at(&token.name, bob_did, x - 1),
+                        bob_balance[j - 1]
                     );
                     assert_eq!(
                         Asset::get_balance_at(&token.name, owner_did, x),
                         owner_balance[j]
                     );
                     assert_eq!(
-                        Asset::get_balance_at(&token.name, alice_did, x),
-                        alice_balance[j]
+                        Asset::get_balance_at(&token.name, bob_did, x),
+                        bob_balance[j]
                     );
                     assert_eq!(
                         Asset::get_balance_at(&token.name, owner_did, x + 1),
                         owner_balance[j]
                     );
                     assert_eq!(
-                        Asset::get_balance_at(&token.name, alice_did, x + 1),
-                        alice_balance[j]
+                        Asset::get_balance_at(&token.name, bob_did, x + 1),
+                        bob_balance[j]
                     );
                     assert_eq!(
                         Asset::get_balance_at(&token.name, owner_did, 1000),
                         owner_balance[j]
                     );
                     assert_eq!(
-                        Asset::get_balance_at(&token.name, alice_did, 1000),
-                        alice_balance[j]
+                        Asset::get_balance_at(&token.name, bob_did, 1000),
+                        bob_balance[j]
                     );
                 }
             });
             println!("Instance {} done", i);
         }
         println!("Done");
->>>>>>> 8ae9e7a0
     }
 
     /*
