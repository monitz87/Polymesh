--- conflicted
+++ resolved
@@ -69,13 +69,8 @@
 use frame_system::{self as system, ensure_signed};
 use pallet_session;
 use primitives::{
-<<<<<<< HEAD
-    AccountKey, AuthorizationData, AuthorizationError, IdentityId, Signer, SmartExtension,
+    AccountKey, AuthorizationData, AuthorizationError, Document, IdentityId, LinkData, Signer, SmartExtension,
     SmartExtensionType, Ticker,
-=======
-    AccountKey, AuthorizationData, AuthorizationError, Document, IdentityId, LinkData, Signer,
-    Ticker,
->>>>>>> ca34a186
 };
 use sp_runtime::traits::{CheckedAdd, CheckedSub, Verify};
 #[cfg(feature = "std")]
