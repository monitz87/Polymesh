use crate::{
    asset::{self, AssetType, IdentifierType, SecurityToken, SignData},
    balances, general_tm, identity,
    test::storage::{build_ext, make_account, TestStorage},
};
use primitives::{
    AuthorizationData, IdentityId, Signer, SmartExtension, SmartExtensionType, Ticker,
};

use codec::Encode;
use frame_support::{assert_err, assert_noop, assert_ok, traits::Currency, StorageMap};
use sp_runtime::AnySignature;
use test_client::AccountKeyring;

use chrono::prelude::Utc;
use rand::Rng;
use std::convert::TryFrom;

type Identity = identity::Module<TestStorage>;
type Balances = balances::Module<TestStorage>;
type Asset = asset::Module<TestStorage>;
type Timestamp = pallet_timestamp::Module<TestStorage>;
type GeneralTM = general_tm::Module<TestStorage>;
type AssetError = asset::Error<TestStorage>;

type OffChainSignature = AnySignature;

#[test]
fn issuers_can_create_and_rename_tokens() {
    build_ext().execute_with(|| {
        let (owner_signed, owner_did) = make_account(AccountKeyring::Dave.public()).unwrap();

        // Expected token entry
        let token = SecurityToken {
            name: vec![0x01],
            owner_did,
            total_supply: 1_000_000,
            divisible: true,
            asset_type: AssetType::default(),
        };
        let ticker = Ticker::from_slice(token.name.as_slice());
        assert!(!<identity::DidRecords>::exists(
            Identity::get_token_did(&ticker).unwrap()
        ));
        let identifiers = vec![(IdentifierType::default(), b"undefined".to_vec())];
        let ticker = Ticker::from_slice(token.name.as_slice());
        assert_err!(
            Asset::create_token(
                owner_signed.clone(),
                owner_did,
                token.name.clone(),
                ticker,
                1_000_000_000_000_000_000_000_000, // Total supply over the limit
                true,
                token.asset_type.clone(),
                identifiers.clone(),
            ),
            "Total supply above the limit"
        );

        // Issuance is successful
        assert_ok!(Asset::create_token(
            owner_signed.clone(),
            owner_did,
            token.name.clone(),
            ticker,
            token.total_supply,
            true,
            token.asset_type.clone(),
            identifiers.clone(),
        ));

        // A correct entry is added
        assert_eq!(Asset::token_details(ticker), token);
        assert!(<identity::DidRecords>::exists(
            Identity::get_token_did(&ticker).unwrap()
        ));
        assert_eq!(Asset::token_details(ticker), token);

        // Unauthorized identities cannot rename the token.
        let (eve_signed, _eve_did) = make_account(AccountKeyring::Eve.public()).unwrap();
        assert_err!(
            Asset::rename_token(eve_signed, ticker, vec![0xde, 0xad, 0xbe, 0xef]),
            "sender must be a signing key for the token owner DID"
        );
        // The token should remain unchanged in storage.
        assert_eq!(Asset::token_details(ticker), token);
        // Rename the token and check storage has been updated.
        let renamed_token = SecurityToken {
            name: vec![0x42],
            owner_did: token.owner_did,
            total_supply: token.total_supply,
            divisible: token.divisible,
            asset_type: token.asset_type.clone(),
        };
        assert_ok!(Asset::rename_token(
            owner_signed.clone(),
            ticker,
            renamed_token.name.clone()
        ));
        assert_eq!(Asset::token_details(ticker), renamed_token);
        for (typ, val) in identifiers {
            assert_eq!(Asset::identifiers((ticker, typ)), val);
        }
    });
}

/// # TODO
/// It should be re-enable once issuer claim is re-enabled.
#[test]
#[ignore]
fn non_issuers_cant_create_tokens() {
    build_ext().execute_with(|| {
        let (_, owner_did) = make_account(AccountKeyring::Dave.public()).unwrap();

        // Expected token entry
        let _ = SecurityToken {
            name: vec![0x01],
            owner_did: owner_did,
            total_supply: 1_000_000,
            divisible: true,
            asset_type: AssetType::default(),
        };

        Balances::make_free_balance_be(&AccountKeyring::Bob.public(), 1_000_000);

        let wrong_did = IdentityId::try_from("did:poly:wrong");
        assert!(wrong_did.is_err());
    });
}

#[test]
fn valid_transfers_pass() {
    build_ext().execute_with(|| {
        let now = Utc::now();
        Timestamp::set_timestamp(now.timestamp() as u64);

        let (owner_signed, owner_did) = make_account(AccountKeyring::Dave.public()).unwrap();

        // Expected token entry
        let token = SecurityToken {
            name: vec![0x01],
            owner_did: owner_did,
            total_supply: 1_000_000,
            divisible: true,
            asset_type: AssetType::default(),
        };
        let ticker = Ticker::from_slice(token.name.as_slice());

        let (_, alice_did) = make_account(AccountKeyring::Alice.public()).unwrap();

        // Issuance is successful
        assert_ok!(Asset::create_token(
            owner_signed.clone(),
            owner_did,
            token.name.clone(),
            ticker,
            token.total_supply,
            true,
            token.asset_type.clone(),
            vec![],
        ));

        // A correct entry is added
        assert_eq!(Asset::token_details(ticker), token);

        let asset_rule = general_tm::AssetRule {
            sender_rules: vec![],
            receiver_rules: vec![],
        };

        // Allow all transfers
        assert_ok!(GeneralTM::add_active_rule(
            owner_signed.clone(),
            owner_did,
            ticker,
            asset_rule
        ));

        assert_ok!(Asset::transfer(
            owner_signed.clone(),
            owner_did,
            ticker,
            alice_did,
            500
        ));
    })
}

#[test]
fn valid_custodian_allowance() {
    build_ext().execute_with(|| {
        let (owner_signed, owner_did) = make_account(AccountKeyring::Dave.public()).unwrap();

        let now = Utc::now();
        Timestamp::set_timestamp(now.timestamp() as u64);

        // Expected token entry
        let token = SecurityToken {
            name: vec![0x01],
            owner_did: owner_did,
            total_supply: 1_000_000,
            divisible: true,
            asset_type: AssetType::default(),
        };
        let ticker = Ticker::from_slice(token.name.as_slice());

        let (investor1_signed, investor1_did) = make_account(AccountKeyring::Bob.public()).unwrap();
        let (investor2_signed, investor2_did) =
            make_account(AccountKeyring::Charlie.public()).unwrap();
        let (custodian_signed, custodian_did) = make_account(AccountKeyring::Eve.public()).unwrap();

        // Issuance is successful
        assert_ok!(Asset::create_token(
            owner_signed.clone(),
            owner_did,
            token.name.clone(),
            ticker,
            token.total_supply,
            true,
            token.asset_type.clone(),
            vec![],
        ));

        assert_eq!(
            Asset::balance_of((ticker, token.owner_did)),
            token.total_supply
        );

        assert_eq!(Asset::token_details(ticker), token);

        let asset_rule = general_tm::AssetRule {
            sender_rules: vec![],
            receiver_rules: vec![],
        };

        // Allow all transfers
        assert_ok!(GeneralTM::add_active_rule(
            owner_signed.clone(),
            owner_did,
            ticker,
            asset_rule
        ));
        let funding_round1 = b"Round One".to_vec();
        assert_ok!(Asset::set_funding_round(
            owner_signed.clone(),
            owner_did,
            ticker,
            funding_round1.clone()
        ));
        // Mint some tokens to investor1
        let num_tokens1: u128 = 2_000_000;
        assert_ok!(Asset::issue(
            owner_signed.clone(),
            owner_did,
            ticker,
            investor1_did,
            num_tokens1,
            vec![0x0]
        ));
        assert_eq!(Asset::funding_round(&ticker), funding_round1.clone());
        assert_eq!(
            Asset::issued_in_funding_round((ticker, funding_round1.clone())),
            num_tokens1
        );
        // Check the expected default behaviour of the map.
        assert_eq!(
            Asset::issued_in_funding_round((ticker, b"No such round".to_vec())),
            0
        );
        assert_eq!(Asset::balance_of((ticker, investor1_did)), num_tokens1,);

        // Failed to add custodian because of insufficient balance
        assert_noop!(
            Asset::increase_custody_allowance(
                investor1_signed.clone(),
                ticker,
                investor1_did,
                custodian_did,
                250_00_00 as u128
            ),
            "Insufficient balance of holder did"
        );

        // Failed to add/increase the custodian allowance because of Invalid custodian did
        let custodian_did_not_register = IdentityId::from(5u128);
        assert_noop!(
            Asset::increase_custody_allowance(
                investor1_signed.clone(),
                ticker,
                investor1_did,
                custodian_did_not_register,
                50_00_00 as u128
            ),
            "Invalid custodian DID"
        );

        // Add custodian
        assert_ok!(Asset::increase_custody_allowance(
            investor1_signed.clone(),
            ticker,
            investor1_did,
            custodian_did,
            50_00_00 as u128
        ));

        assert_eq!(
            Asset::custodian_allowance((ticker, investor1_did, custodian_did)),
            50_00_00 as u128
        );

        assert_eq!(
            Asset::total_custody_allowance((ticker, investor1_did)),
            50_00_00 as u128
        );

        // Transfer the token upto the limit
        assert_ok!(Asset::transfer(
            investor1_signed.clone(),
            investor1_did,
            ticker,
            investor2_did,
            140_00_00 as u128
        ));

        assert_eq!(
            Asset::balance_of((ticker, investor2_did)),
            140_00_00 as u128
        );

        // Try to Transfer the tokens beyond the limit
        assert_noop!(
            Asset::transfer(
                investor1_signed.clone(),
                investor1_did,
                ticker,
                investor2_did,
                50_00_00 as u128
            ),
            "Insufficient balance for transfer"
        );

        // Should fail to transfer the token by the custodian because of invalid signing key
        assert_noop!(
            Asset::transfer_by_custodian(
                investor2_signed.clone(),
                ticker,
                investor1_did,
                custodian_did,
                investor2_did,
                45_00_00 as u128
            ),
            "sender must be a signing key for DID"
        );

        // Should fail to transfer the token by the custodian because of insufficient allowance
        assert_noop!(
            Asset::transfer_by_custodian(
                custodian_signed.clone(),
                ticker,
                investor1_did,
                custodian_did,
                investor2_did,
                55_00_00 as u128
            ),
            "Insufficient allowance"
        );

        // Successfully transfer by the custodian
        assert_ok!(Asset::transfer_by_custodian(
            custodian_signed.clone(),
            ticker,
            investor1_did,
            custodian_did,
            investor2_did,
            45_00_00 as u128
        ));
    });
}

#[test]
fn valid_custodian_allowance_of() {
    build_ext().execute_with(|| {
        let (owner_signed, owner_did) = make_account(AccountKeyring::Dave.public()).unwrap();

        let now = Utc::now();
        Timestamp::set_timestamp(now.timestamp() as u64);

        // Expected token entry
        let token = SecurityToken {
            name: vec![0x01],
            owner_did: owner_did,
            total_supply: 1_000_000,
            divisible: true,
            asset_type: AssetType::default(),
        };
        let ticker = Ticker::from_slice(token.name.as_slice());

        let (investor1_signed, investor1_did) = make_account(AccountKeyring::Bob.public()).unwrap();
        let (investor2_signed, investor2_did) =
            make_account(AccountKeyring::Charlie.public()).unwrap();
        let (custodian_signed, custodian_did) = make_account(AccountKeyring::Eve.public()).unwrap();

        // Issuance is successful
        assert_ok!(Asset::create_token(
            owner_signed.clone(),
            owner_did,
            token.name.clone(),
            ticker,
            token.total_supply,
            true,
            token.asset_type.clone(),
            vec![],
        ));

        assert_eq!(
            Asset::balance_of((ticker, token.owner_did)),
            token.total_supply
        );

        assert_eq!(Asset::token_details(ticker), token);

        let asset_rule = general_tm::AssetRule {
            sender_rules: vec![],
            receiver_rules: vec![],
        };

        // Allow all transfers
        assert_ok!(GeneralTM::add_active_rule(
            owner_signed.clone(),
            owner_did,
            ticker,
            asset_rule
        ));

        // Mint some tokens to investor1
        assert_ok!(Asset::issue(
            owner_signed.clone(),
            owner_did,
            ticker,
            investor1_did,
            200_00_00 as u128,
            vec![0x0]
        ));

        assert_eq!(
            Asset::balance_of((ticker, investor1_did)),
            200_00_00 as u128
        );

        let msg = SignData {
            custodian_did: custodian_did,
            holder_did: investor1_did,
            ticker,
            value: 50_00_00 as u128,
            nonce: 1,
        };

        let investor1_key = AccountKeyring::Bob;

        // Add custodian
        assert_ok!(Asset::increase_custody_allowance_of(
            investor2_signed.clone(),
            ticker,
            investor1_did,
            AccountKeyring::Bob.public(),
            custodian_did,
            investor2_did,
            50_00_00 as u128,
            1,
            OffChainSignature::from(investor1_key.sign(&msg.encode()))
        ));

        assert_eq!(
            Asset::custodian_allowance((ticker, investor1_did, custodian_did)),
            50_00_00 as u128
        );

        assert_eq!(
            Asset::total_custody_allowance((ticker, investor1_did)),
            50_00_00 as u128
        );

        // use the same signature with the same nonce should fail
        assert_noop!(
            Asset::increase_custody_allowance_of(
                investor2_signed.clone(),
                ticker,
                investor1_did,
                AccountKeyring::Bob.public(),
                custodian_did,
                investor2_did,
                50_00_00 as u128,
                1,
                OffChainSignature::from(investor1_key.sign(&msg.encode()))
            ),
            "Signature already used"
        );

        // use the same signature with the different nonce should fail
        assert_noop!(
            Asset::increase_custody_allowance_of(
                investor2_signed.clone(),
                ticker,
                investor1_did,
                AccountKeyring::Bob.public(),
                custodian_did,
                investor2_did,
                50_00_00 as u128,
                3,
                OffChainSignature::from(investor1_key.sign(&msg.encode()))
            ),
            "Invalid signature"
        );

        // Transfer the token upto the limit
        assert_ok!(Asset::transfer(
            investor1_signed.clone(),
            investor1_did,
            ticker,
            investor2_did,
            140_00_00 as u128
        ));

        assert_eq!(
            Asset::balance_of((ticker, investor2_did)),
            140_00_00 as u128
        );

        // Try to Transfer the tokens beyond the limit
        assert_noop!(
            Asset::transfer(
                investor1_signed.clone(),
                investor1_did,
                ticker,
                investor2_did,
                50_00_00 as u128
            ),
            "Insufficient balance for transfer"
        );

        // Should fail to transfer the token by the custodian because of invalid signing key
        assert_noop!(
            Asset::transfer_by_custodian(
                investor2_signed.clone(),
                ticker,
                investor1_did,
                custodian_did,
                investor2_did,
                45_00_00 as u128
            ),
            "sender must be a signing key for DID"
        );

        // Should fail to transfer the token by the custodian because of insufficient allowance
        assert_noop!(
            Asset::transfer_by_custodian(
                custodian_signed.clone(),
                ticker,
                investor1_did,
                custodian_did,
                investor2_did,
                55_00_00 as u128
            ),
            "Insufficient allowance"
        );

        // Successfully transfer by the custodian
        assert_ok!(Asset::transfer_by_custodian(
            custodian_signed.clone(),
            ticker,
            investor1_did,
            custodian_did,
            investor2_did,
            45_00_00 as u128
        ));
    });
}

#[test]
fn checkpoints_fuzz_test() {
    println!("Starting");
    for _ in 0..10 {
        // When fuzzing in local, feel free to bump this number to add more fuzz runs.
        build_ext().execute_with(|| {
            let now = Utc::now();
            Timestamp::set_timestamp(now.timestamp() as u64);

            let (owner_signed, owner_did) = make_account(AccountKeyring::Dave.public()).unwrap();

            // Expected token entry
            let token = SecurityToken {
                name: vec![0x01],
                owner_did: owner_did,
                total_supply: 1_000_000,
                divisible: true,
                asset_type: AssetType::default(),
            };
            let ticker = Ticker::from_slice(token.name.as_slice());
            let (_, bob_did) = make_account(AccountKeyring::Bob.public()).unwrap();

            // Issuance is successful
            assert_ok!(Asset::create_token(
                owner_signed.clone(),
                owner_did,
                token.name.clone(),
                ticker,
                token.total_supply,
                true,
                token.asset_type.clone(),
                vec![],
            ));

            let asset_rule = general_tm::AssetRule {
                sender_rules: vec![],
                receiver_rules: vec![],
            };

            // Allow all transfers
            assert_ok!(GeneralTM::add_active_rule(
                owner_signed.clone(),
                owner_did,
                ticker,
                asset_rule
            ));

            let mut owner_balance: [u128; 100] = [1_000_000; 100];
            let mut bob_balance: [u128; 100] = [0; 100];
            let mut rng = rand::thread_rng();
            for j in 1..100 {
                let transfers = rng.gen_range(0, 10);
                owner_balance[j] = owner_balance[j - 1];
                bob_balance[j] = bob_balance[j - 1];
                for _k in 0..transfers {
                    if j == 1 {
                        owner_balance[0] -= 1;
                        bob_balance[0] += 1;
                    }
                    owner_balance[j] -= 1;
                    bob_balance[j] += 1;
                    assert_ok!(Asset::transfer(
                        owner_signed.clone(),
                        owner_did,
                        ticker,
                        bob_did,
                        1
                    ));
                }
                assert_ok!(Asset::create_checkpoint(
                    owner_signed.clone(),
                    owner_did,
                    ticker,
                ));
                let x: u64 = u64::try_from(j).unwrap();
                assert_eq!(
                    Asset::get_balance_at(ticker, owner_did, 0),
                    owner_balance[j]
                );
                assert_eq!(Asset::get_balance_at(ticker, bob_did, 0), bob_balance[j]);
                assert_eq!(
                    Asset::get_balance_at(ticker, owner_did, 1),
                    owner_balance[1]
                );
                assert_eq!(Asset::get_balance_at(ticker, bob_did, 1), bob_balance[1]);
                assert_eq!(
                    Asset::get_balance_at(ticker, owner_did, x - 1),
                    owner_balance[j - 1]
                );
                assert_eq!(
                    Asset::get_balance_at(ticker, bob_did, x - 1),
                    bob_balance[j - 1]
                );
                assert_eq!(
                    Asset::get_balance_at(ticker, owner_did, x),
                    owner_balance[j]
                );
                assert_eq!(Asset::get_balance_at(ticker, bob_did, x), bob_balance[j]);
                assert_eq!(
                    Asset::get_balance_at(ticker, owner_did, x + 1),
                    owner_balance[j]
                );
                assert_eq!(
                    Asset::get_balance_at(ticker, bob_did, x + 1),
                    bob_balance[j]
                );
                assert_eq!(
                    Asset::get_balance_at(ticker, owner_did, 1000),
                    owner_balance[j]
                );
                assert_eq!(Asset::get_balance_at(ticker, bob_did, 1000), bob_balance[j]);
            }
        });
    }
}

#[test]
fn register_ticker() {
    build_ext().execute_with(|| {
        let now = Utc::now();
        Timestamp::set_timestamp(now.timestamp() as u64);

        let (owner_signed, owner_did) = make_account(AccountKeyring::Dave.public()).unwrap();

        let token = SecurityToken {
            name: vec![0x01],
            owner_did: owner_did,
            total_supply: 1_000_000,
            divisible: true,
            asset_type: AssetType::default(),
        };
        let identifiers = vec![(IdentifierType::Custom(b"check".to_vec()), b"me".to_vec())];
        let ticker = Ticker::from_slice(token.name.as_slice());
        // Issuance is successful
        assert_ok!(Asset::create_token(
            owner_signed.clone(),
            owner_did,
            token.name.clone(),
            ticker,
            token.total_supply,
            true,
            token.asset_type.clone(),
            identifiers.clone(),
        ));

        assert_eq!(Asset::is_ticker_registry_valid(&ticker, owner_did), true);
        assert_eq!(Asset::is_ticker_available(&ticker), false);
        let stored_token = Asset::token_details(&ticker);
        assert_eq!(stored_token.asset_type, token.asset_type);
        for (typ, val) in identifiers {
            assert_eq!(Asset::identifiers((ticker, typ)), val);
        }

        assert_err!(
            Asset::register_ticker(owner_signed.clone(), Ticker::from_slice(&[0x01])),
            "token already created"
        );

        assert_err!(
            Asset::register_ticker(
                owner_signed.clone(),
                Ticker::from_slice(&[0x01, 0x01, 0x01, 0x01, 0x01, 0x01, 0x01, 0x01, 0x01])
            ),
            "ticker length over the limit"
        );

        let ticker = Ticker::from_slice(&[0x01, 0x01]);

        assert_eq!(Asset::is_ticker_available(&ticker), true);

        assert_ok!(Asset::register_ticker(owner_signed.clone(), ticker));

        let (alice_signed, _) = make_account(AccountKeyring::Alice.public()).unwrap();

        assert_err!(
            Asset::register_ticker(alice_signed.clone(), ticker),
            "ticker registered to someone else"
        );

        assert_eq!(Asset::is_ticker_registry_valid(&ticker, owner_did), true);
        assert_eq!(Asset::is_ticker_available(&ticker), false);

        Timestamp::set_timestamp(now.timestamp() as u64 + 10001);

        assert_eq!(Asset::is_ticker_registry_valid(&ticker, owner_did), false);
        assert_eq!(Asset::is_ticker_available(&ticker), true);
    })
}

#[test]
fn transfer_ticker() {
    build_ext().execute_with(|| {
        let now = Utc::now();
        Timestamp::set_timestamp(now.timestamp() as u64);

        let (owner_signed, owner_did) = make_account(AccountKeyring::Dave.public()).unwrap();
        let (alice_signed, alice_did) = make_account(AccountKeyring::Alice.public()).unwrap();
        let (bob_signed, bob_did) = make_account(AccountKeyring::Bob.public()).unwrap();

        let ticker = Ticker::from_slice(&[0x01, 0x01]);

        assert_eq!(Asset::is_ticker_available(&ticker), true);
        assert_ok!(Asset::register_ticker(owner_signed.clone(), ticker));

        Identity::add_auth(
            Signer::from(owner_did),
            Signer::from(alice_did),
            AuthorizationData::TransferTicker(ticker),
            None,
        );

        Identity::add_auth(
            Signer::from(owner_did),
            Signer::from(bob_did),
            AuthorizationData::TransferTicker(ticker),
            None,
        );

        assert_eq!(Asset::is_ticker_registry_valid(&ticker, owner_did), true);
        assert_eq!(Asset::is_ticker_registry_valid(&ticker, alice_did), false);
        assert_eq!(Asset::is_ticker_available(&ticker), false);

        let mut auth_id = Identity::last_authorization(Signer::from(alice_did));

        assert_err!(
            Asset::accept_ticker_transfer(alice_signed.clone(), auth_id + 1),
            "Authorization does not exist"
        );

        assert_ok!(Asset::accept_ticker_transfer(alice_signed.clone(), auth_id));

        auth_id = Identity::last_authorization(Signer::from(bob_did));
        assert_err!(
            Asset::accept_ticker_transfer(bob_signed.clone(), auth_id),
            "Illegal use of Authorization"
        );

        Identity::add_auth(
            Signer::from(alice_did),
            Signer::from(bob_did),
            AuthorizationData::TransferTicker(ticker),
            Some(now.timestamp() as u64 - 100),
        );
        auth_id = Identity::last_authorization(Signer::from(bob_did));
        assert_err!(
            Asset::accept_ticker_transfer(bob_signed.clone(), auth_id),
            "Authorization expired"
        );

        Identity::add_auth(
            Signer::from(alice_did),
            Signer::from(bob_did),
            AuthorizationData::Custom(ticker),
            Some(now.timestamp() as u64 + 100),
        );
        auth_id = Identity::last_authorization(Signer::from(bob_did));
        assert_err!(
            Asset::accept_ticker_transfer(bob_signed.clone(), auth_id),
            AssetError::NoTickerTransferAuth
        );

        Identity::add_auth(
            Signer::from(alice_did),
            Signer::from(bob_did),
            AuthorizationData::TransferTicker(ticker),
            Some(now.timestamp() as u64 + 100),
        );
        auth_id = Identity::last_authorization(Signer::from(bob_did));
        assert_ok!(Asset::accept_ticker_transfer(bob_signed.clone(), auth_id));

        assert_eq!(Asset::is_ticker_registry_valid(&ticker, owner_did), false);
        assert_eq!(Asset::is_ticker_registry_valid(&ticker, alice_did), false);
        assert_eq!(Asset::is_ticker_registry_valid(&ticker, bob_did), true);
        assert_eq!(Asset::is_ticker_available(&ticker), false);
    })
}

#[test]
fn transfer_token_ownership() {
    build_ext().execute_with(|| {
        let now = Utc::now();
        Timestamp::set_timestamp(now.timestamp() as u64);

        let (owner_signed, owner_did) = make_account(AccountKeyring::Dave.public()).unwrap();
        let (alice_signed, alice_did) = make_account(AccountKeyring::Alice.public()).unwrap();
        let (bob_signed, bob_did) = make_account(AccountKeyring::Bob.public()).unwrap();

        let token_name = vec![0x01, 0x01];
        let ticker = Ticker::from_slice(token_name.as_slice());
        assert_ok!(Asset::create_token(
            owner_signed.clone(),
            owner_did,
            token_name.clone(),
            ticker,
            1_000_000,
            true,
            AssetType::default(),
            vec![],
        ));

        Identity::add_auth(
            Signer::from(owner_did),
            Signer::from(alice_did),
            AuthorizationData::TransferTokenOwnership(ticker),
            None,
        );

        Identity::add_auth(
            Signer::from(owner_did),
            Signer::from(bob_did),
            AuthorizationData::TransferTokenOwnership(ticker),
            None,
        );

        assert_eq!(Asset::token_details(&ticker).owner_did, owner_did);

        let mut auth_id = Identity::last_authorization(Signer::from(alice_did));

        assert_err!(
            Asset::accept_token_ownership_transfer(alice_signed.clone(), auth_id + 1),
            "Authorization does not exist"
        );

        assert_ok!(Asset::accept_token_ownership_transfer(
            alice_signed.clone(),
            auth_id
        ));
        assert_eq!(Asset::token_details(&ticker).owner_did, alice_did);

        auth_id = Identity::last_authorization(Signer::from(bob_did));
        assert_err!(
            Asset::accept_token_ownership_transfer(bob_signed.clone(), auth_id),
            "Illegal use of Authorization"
        );

        Identity::add_auth(
            Signer::from(alice_did),
            Signer::from(bob_did),
            AuthorizationData::TransferTokenOwnership(ticker),
            Some(now.timestamp() as u64 - 100),
        );
        auth_id = Identity::last_authorization(Signer::from(bob_did));
        assert_err!(
            Asset::accept_token_ownership_transfer(bob_signed.clone(), auth_id),
            "Authorization expired"
        );

        Identity::add_auth(
            Signer::from(alice_did),
            Signer::from(bob_did),
            AuthorizationData::Custom(ticker),
            Some(now.timestamp() as u64 + 100),
        );
        auth_id = Identity::last_authorization(Signer::from(bob_did));
        assert_err!(
            Asset::accept_token_ownership_transfer(bob_signed.clone(), auth_id),
            AssetError::NotTickerOwnershipTransferAuth
        );

        Identity::add_auth(
            Signer::from(alice_did),
            Signer::from(bob_did),
            AuthorizationData::TransferTokenOwnership(Ticker::from_slice(&[0x50])),
            Some(now.timestamp() as u64 + 100),
        );
        auth_id = Identity::last_authorization(Signer::from(bob_did));
        assert_err!(
            Asset::accept_token_ownership_transfer(bob_signed.clone(), auth_id),
            "Token does not exist"
        );

        Identity::add_auth(
            Signer::from(alice_did),
            Signer::from(bob_did),
            AuthorizationData::TransferTokenOwnership(ticker),
            Some(now.timestamp() as u64 + 100),
        );
        auth_id = Identity::last_authorization(Signer::from(bob_did));
        assert_ok!(Asset::accept_token_ownership_transfer(
            bob_signed.clone(),
            auth_id
        ));
        assert_eq!(Asset::token_details(&ticker).owner_did, bob_did);
    })
}

#[test]
fn update_identifiers() {
    build_ext().execute_with(|| {
        let (owner_signed, owner_did) = make_account(AccountKeyring::Dave.public()).unwrap();

        // Expected token entry
        let token = SecurityToken {
            name: b"TEST".to_vec(),
            owner_did,
            total_supply: 1_000_000,
            divisible: true,
            asset_type: AssetType::default(),
        };
        let ticker = Ticker::from_slice(token.name.as_slice());
        assert!(!<identity::DidRecords>::exists(
            Identity::get_token_did(&ticker).unwrap()
        ));
        let identifier_value1 = b"ABC123";
        let identifiers = vec![(IdentifierType::Cusip, identifier_value1.to_vec())];
        assert_ok!(Asset::create_token(
            owner_signed.clone(),
            owner_did,
            token.name.clone(),
            ticker,
            token.total_supply,
            true,
            token.asset_type.clone(),
            identifiers.clone(),
        ));
        // A correct entry was added
        assert_eq!(Asset::token_details(ticker), token);
        assert_eq!(
            Asset::identifiers((ticker, IdentifierType::Cusip)),
            identifier_value1.to_vec()
        );
        let identifier_value2 = b"XYZ555";
        let updated_identifiers = vec![
            (IdentifierType::Cusip, Default::default()),
            (IdentifierType::Isin, identifier_value2.to_vec()),
        ];
        assert_ok!(Asset::update_identifiers(
            owner_signed.clone(),
            owner_did,
            ticker,
            updated_identifiers.clone(),
        ));
        for (typ, val) in updated_identifiers {
            assert_eq!(Asset::identifiers((ticker, typ)), val);
        }
    });
}

#[test]
<<<<<<< HEAD
fn add_extension_successfully() {
    build_ext().execute_with(|| {
        let (owner_signed, owner_did) = make_account(AccountKeyring::Dave.public()).unwrap();

        // Expected token entry
        let token = SecurityToken {
            name: b"TEST".to_vec(),
            owner_did,
            total_supply: 1_000_000,
            divisible: true,
            asset_type: AssetType::default(),
        };

        let ticker = Ticker::from_slice(token.name.as_slice());
        assert!(!<identity::DidRecords>::exists(
            Identity::get_token_did(&ticker).unwrap()
        ));
        let identifier_value1 = b"ABC123";
        let identifiers = vec![(IdentifierType::Cusip, identifier_value1.to_vec())];
        assert_ok!(Asset::create_token(
            owner_signed.clone(),
            owner_did,
            token.name.clone(),
            ticker,
            token.total_supply,
            true,
            token.asset_type.clone(),
            identifiers.clone(),
        ));
        // A correct entry was added
        assert_eq!(Asset::token_details(ticker), token);

        // Add smart extension
        let extension_name = b"PTM";
        let extension_id = AccountKeyring::Bob.public();

        let extension_details = SmartExtension {
            extension_type: SmartExtensionType::TransferManager,
            extension_name: extension_name.to_vec(),
            extension_id: extension_id.clone(),
            is_archive: false,
        };

        assert_ok!(Asset::add_extension(
            owner_signed.clone(),
            ticker,
            extension_details,
        ));

        // verify the data within the runtime
        assert_eq!(
            (Asset::extension_details((ticker, extension_id))).extension_type,
            SmartExtensionType::TransferManager
        );
        assert_eq!(
            (Asset::extension_details((ticker, extension_id))).extension_name,
            extension_name.to_vec()
        );
        assert_eq!(
            (Asset::extension_details((ticker, extension_id))).extension_id,
            extension_id
        );
        assert_eq!(
            (Asset::extension_details((ticker, extension_id))).is_archive,
            false
        );
        assert_eq!(
            (Asset::extensions((ticker, SmartExtensionType::TransferManager))).len(),
            1
        );
        assert_eq!(
            (Asset::extensions((ticker, SmartExtensionType::TransferManager)))[0],
            extension_id
        );
    });
}

#[test]
fn add_same_extension_should_fail() {
    build_ext().execute_with(|| {
        let (owner_signed, owner_did) = make_account(AccountKeyring::Dave.public()).unwrap();

        // Expected token entry
        let token = SecurityToken {
            name: b"TEST".to_vec(),
            owner_did,
            total_supply: 1_000_000,
            divisible: true,
            asset_type: AssetType::default(),
        };

        let ticker = Ticker::from_slice(token.name.as_slice());
        assert!(!<identity::DidRecords>::exists(
            Identity::get_token_did(&ticker).unwrap()
        ));
        let identifier_value1 = b"ABC123";
        let identifiers = vec![(IdentifierType::Cusip, identifier_value1.to_vec())];
        assert_ok!(Asset::create_token(
            owner_signed.clone(),
            owner_did,
            token.name.clone(),
            ticker,
            token.total_supply,
            true,
            token.asset_type.clone(),
            identifiers.clone(),
        ));
        // A correct entry was added
        assert_eq!(Asset::token_details(ticker), token);

        // Add smart extension
        let extension_name = b"PTM";
        let extension_id = AccountKeyring::Bob.public();

        let extension_details = SmartExtension {
            extension_type: SmartExtensionType::TransferManager,
            extension_name: extension_name.to_vec(),
            extension_id: extension_id.clone(),
            is_archive: false,
        };

        assert_ok!(Asset::add_extension(
            owner_signed.clone(),
            ticker,
            extension_details.clone()
        ));

        // verify the data within the runtime
        assert_eq!(
            (Asset::extension_details((ticker, extension_id))).extension_type,
            SmartExtensionType::TransferManager
        );
        assert_eq!(
            (Asset::extension_details((ticker, extension_id))).extension_name,
            extension_name.to_vec()
        );
        assert_eq!(
            (Asset::extension_details((ticker, extension_id))).extension_id,
            extension_id
        );
        assert_eq!(
            (Asset::extension_details((ticker, extension_id))).is_archive,
            false
        );
        assert_eq!(
            (Asset::extensions((ticker, SmartExtensionType::TransferManager))).len(),
            1
        );
        assert_eq!(
            (Asset::extensions((ticker, SmartExtensionType::TransferManager)))[0],
            extension_id
        );

        assert_err!(
            Asset::add_extension(owner_signed.clone(), ticker, extension_details),
            AssetError::ExtensionAlreadyPresent
        );
    });
}

#[test]
fn should_successfully_archive_extension() {
    build_ext().execute_with(|| {
        let (owner_signed, owner_did) = make_account(AccountKeyring::Dave.public()).unwrap();

        // Expected token entry
        let token = SecurityToken {
            name: b"TEST".to_vec(),
            owner_did,
            total_supply: 1_000_000,
            divisible: true,
            asset_type: AssetType::default(),
        };

        let ticker = Ticker::from_slice(token.name.as_slice());
        assert!(!<identity::DidRecords>::exists(
            Identity::get_token_did(&ticker).unwrap()
        ));
        let identifier_value1 = b"ABC123";
        let identifiers = vec![(IdentifierType::Cusip, identifier_value1.to_vec())];
        assert_ok!(Asset::create_token(
            owner_signed.clone(),
            owner_did,
            token.name.clone(),
            ticker,
            token.total_supply,
            true,
            token.asset_type.clone(),
            identifiers.clone(),
        ));
        // A correct entry was added
        assert_eq!(Asset::token_details(ticker), token);
        // Add smart extension
        let extension_name = b"STO";
        let extension_id = AccountKeyring::Bob.public();

        let extension_details = SmartExtension {
            extension_type: SmartExtensionType::Offerings,
            extension_name: extension_name.to_vec(),
            extension_id: extension_id.clone(),
            is_archive: false,
        };

        assert_ok!(Asset::add_extension(
            owner_signed.clone(),
            ticker,
            extension_details
        ));

        // verify the data within the runtime
        assert_eq!(
            (Asset::extension_details((ticker, extension_id))).extension_type,
            SmartExtensionType::Offerings
        );
        assert_eq!(
            (Asset::extension_details((ticker, extension_id))).extension_name,
            extension_name.to_vec()
        );
        assert_eq!(
            (Asset::extension_details((ticker, extension_id))).extension_id,
            extension_id
        );
        assert_eq!(
            (Asset::extension_details((ticker, extension_id))).is_archive,
            false
        );
        assert_eq!(
            (Asset::extensions((ticker, SmartExtensionType::Offerings))).len(),
            1
        );
        assert_eq!(
            (Asset::extensions((ticker, SmartExtensionType::Offerings)))[0],
            extension_id
        );

        assert_ok!(Asset::archive_extension(
            owner_signed.clone(),
            ticker,
            extension_id
        ));

        assert_eq!(
            (Asset::extension_details((ticker, extension_id))).is_archive,
            true
        );
    });
}

#[test]
fn should_fail_to_archive_an_already_archived_extension() {
    build_ext().execute_with(|| {
        let (owner_signed, owner_did) = make_account(AccountKeyring::Dave.public()).unwrap();

        // Expected token entry
        let token = SecurityToken {
            name: b"TEST".to_vec(),
            owner_did,
            total_supply: 1_000_000,
            divisible: true,
            asset_type: AssetType::default(),
        };

        let ticker = Ticker::from_slice(token.name.as_slice());
        assert!(!<identity::DidRecords>::exists(
            Identity::get_token_did(&ticker).unwrap()
        ));
        let identifier_value1 = b"ABC123";
        let identifiers = vec![(IdentifierType::Cusip, identifier_value1.to_vec())];
        assert_ok!(Asset::create_token(
            owner_signed.clone(),
            owner_did,
            token.name.clone(),
            ticker,
            token.total_supply,
            true,
            token.asset_type.clone(),
            identifiers.clone(),
        ));
        // A correct entry was added
        assert_eq!(Asset::token_details(ticker), token);
        // Add smart extension
        let extension_name = b"STO";
        let extension_id = AccountKeyring::Bob.public();

        let extension_details = SmartExtension {
            extension_type: SmartExtensionType::Offerings,
            extension_name: extension_name.to_vec(),
            extension_id: extension_id.clone(),
            is_archive: false,
        };

        assert_ok!(Asset::add_extension(
            owner_signed.clone(),
            ticker,
            extension_details
        ));

        // verify the data within the runtime
        assert_eq!(
            (Asset::extension_details((ticker, extension_id))).extension_type,
            SmartExtensionType::Offerings
        );
        assert_eq!(
            (Asset::extension_details((ticker, extension_id))).extension_name,
            extension_name.to_vec()
        );
        assert_eq!(
            (Asset::extension_details((ticker, extension_id))).extension_id,
            extension_id
        );
        assert_eq!(
            (Asset::extension_details((ticker, extension_id))).is_archive,
            false
        );
        assert_eq!(
            (Asset::extensions((ticker, SmartExtensionType::Offerings))).len(),
            1
        );
        assert_eq!(
            (Asset::extensions((ticker, SmartExtensionType::Offerings)))[0],
            extension_id
        );

        assert_ok!(Asset::archive_extension(
            owner_signed.clone(),
            ticker,
            extension_id
        ));

        assert_eq!(
            (Asset::extension_details((ticker, extension_id))).is_archive,
            true
        );

        assert_err!(
            Asset::archive_extension(owner_signed.clone(), ticker, extension_id),
            AssetError::AlreadyArchived
        );
    });
}

#[test]
fn should_fail_to_archive_a_non_existent_extension() {
    build_ext().execute_with(|| {
        let (owner_signed, owner_did) = make_account(AccountKeyring::Dave.public()).unwrap();

        // Expected token entry
        let token = SecurityToken {
            name: b"TEST".to_vec(),
            owner_did,
            total_supply: 1_000_000,
            divisible: true,
            asset_type: AssetType::default(),
        };

        let ticker = Ticker::from_slice(token.name.as_slice());
        assert!(!<identity::DidRecords>::exists(
            Identity::get_token_did(&ticker).unwrap()
        ));
        let identifier_value1 = b"ABC123";
        let identifiers = vec![(IdentifierType::Cusip, identifier_value1.to_vec())];
        assert_ok!(Asset::create_token(
            owner_signed.clone(),
            owner_did,
            token.name.clone(),
            ticker,
            token.total_supply,
            true,
            token.asset_type.clone(),
            identifiers.clone(),
        ));
        // A correct entry was added
        assert_eq!(Asset::token_details(ticker), token);
        // Add smart extension
        let extension_name = b"STO";
        let extension_id = AccountKeyring::Bob.public();

        assert_err!(
            Asset::archive_extension(owner_signed.clone(), ticker, extension_id),
            "Smart extension not exists"
        );
    });
}

#[test]
fn should_successfuly_unarchive_an_extension() {
    build_ext().execute_with(|| {
        let (owner_signed, owner_did) = make_account(AccountKeyring::Dave.public()).unwrap();

        // Expected token entry
        let token = SecurityToken {
            name: b"TEST".to_vec(),
            owner_did,
            total_supply: 1_000_000,
            divisible: true,
            asset_type: AssetType::default(),
        };

        let ticker = Ticker::from_slice(token.name.as_slice());
        assert!(!<identity::DidRecords>::exists(
            Identity::get_token_did(&ticker).unwrap()
        ));
        let identifier_value1 = b"ABC123";
        let identifiers = vec![(IdentifierType::Cusip, identifier_value1.to_vec())];
        assert_ok!(Asset::create_token(
            owner_signed.clone(),
            owner_did,
            token.name.clone(),
            ticker,
            token.total_supply,
            true,
            token.asset_type.clone(),
            identifiers.clone(),
        ));
        // A correct entry was added
        assert_eq!(Asset::token_details(ticker), token);
        // Add smart extension
        let extension_name = b"STO";
        let extension_id = AccountKeyring::Bob.public();

        let extension_details = SmartExtension {
            extension_type: SmartExtensionType::Offerings,
            extension_name: extension_name.to_vec(),
            extension_id: extension_id.clone(),
            is_archive: false,
        };

        assert_ok!(Asset::add_extension(
            owner_signed.clone(),
            ticker,
            extension_details
        ));

        // verify the data within the runtime
        assert_eq!(
            (Asset::extension_details((ticker, extension_id))).extension_type,
            SmartExtensionType::Offerings
        );
        assert_eq!(
            (Asset::extension_details((ticker, extension_id))).extension_name,
            extension_name.to_vec()
        );
        assert_eq!(
            (Asset::extension_details((ticker, extension_id))).extension_id,
            extension_id
        );
        assert_eq!(
            (Asset::extension_details((ticker, extension_id))).is_archive,
            false
        );
        assert_eq!(
            (Asset::extensions((ticker, SmartExtensionType::Offerings))).len(),
            1
        );
        assert_eq!(
            (Asset::extensions((ticker, SmartExtensionType::Offerings)))[0],
            extension_id
        );

        assert_ok!(Asset::archive_extension(
            owner_signed.clone(),
            ticker,
            extension_id
        ));

        assert_eq!(
            (Asset::extension_details((ticker, extension_id))).is_archive,
            true
        );

        assert_ok!(Asset::unarchive_extension(
            owner_signed.clone(),
            ticker,
            extension_id
        ));
        assert_eq!(
            (Asset::extension_details((ticker, extension_id))).is_archive,
            false
        );
    });
}

#[test]
fn should_fail_to_unarchive_an_already_unarchived_extension() {
    build_ext().execute_with(|| {
        let (owner_signed, owner_did) = make_account(AccountKeyring::Dave.public()).unwrap();

        // Expected token entry
        let token = SecurityToken {
            name: b"TEST".to_vec(),
            owner_did,
            total_supply: 1_000_000,
            divisible: true,
            asset_type: AssetType::default(),
        };

        let ticker = Ticker::from_slice(token.name.as_slice());
        assert!(!<identity::DidRecords>::exists(
            Identity::get_token_did(&ticker).unwrap()
        ));
        let identifier_value1 = b"ABC123";
        let identifiers = vec![(IdentifierType::Cusip, identifier_value1.to_vec())];
        assert_ok!(Asset::create_token(
            owner_signed.clone(),
            owner_did,
            token.name.clone(),
            ticker,
            token.total_supply,
            true,
            token.asset_type.clone(),
            identifiers.clone(),
        ));
        // A correct entry was added
        assert_eq!(Asset::token_details(ticker), token);
        // Add smart extension
        let extension_name = b"STO";
        let extension_id = AccountKeyring::Bob.public();

        let extension_details = SmartExtension {
            extension_type: SmartExtensionType::Offerings,
            extension_name: extension_name.to_vec(),
            extension_id: extension_id.clone(),
            is_archive: false,
        };

        assert_ok!(Asset::add_extension(
            owner_signed.clone(),
            ticker,
            extension_details,
        ));

        // verify the data within the runtime
        assert_eq!(
            (Asset::extension_details((ticker, extension_id))).extension_type,
            SmartExtensionType::Offerings
        );
        assert_eq!(
            (Asset::extension_details((ticker, extension_id))).extension_name,
            extension_name.to_vec()
        );
        assert_eq!(
            (Asset::extension_details((ticker, extension_id))).extension_id,
            extension_id
        );
        assert_eq!(
            (Asset::extension_details((ticker, extension_id))).is_archive,
            false
        );
        assert_eq!(
            (Asset::extensions((ticker, SmartExtensionType::Offerings))).len(),
            1
        );
        assert_eq!(
            (Asset::extensions((ticker, SmartExtensionType::Offerings)))[0],
            extension_id
        );

        assert_ok!(Asset::archive_extension(
            owner_signed.clone(),
            ticker,
            extension_id
        ));

        assert_eq!(
            (Asset::extension_details((ticker, extension_id))).is_archive,
            true
        );

        assert_ok!(Asset::unarchive_extension(
            owner_signed.clone(),
            ticker,
            extension_id
        ));
        assert_eq!(
            (Asset::extension_details((ticker, extension_id))).is_archive,
            false
        );

        assert_err!(
            Asset::unarchive_extension(owner_signed.clone(), ticker, extension_id),
            AssetError::AlreadyUnArchived
        );
=======
fn freeze_unfreeze_asset() {
    build_ext().execute_with(|| {
        let now = Utc::now();
        Timestamp::set_timestamp(now.timestamp() as u64);
        let (alice_signed, alice_did) = make_account(AccountKeyring::Alice.public()).unwrap();
        let (bob_signed, bob_did) = make_account(AccountKeyring::Bob.public()).unwrap();
        let token_name = b"COOL";
        let ticker = Ticker::from_slice(token_name);
        assert_ok!(Asset::create_token(
            alice_signed.clone(),
            alice_did,
            token_name.to_vec(),
            ticker,
            1_000_000,
            true,
            AssetType::default(),
            vec![],
        ));
        // Allow all transfers.
        let asset_rule = general_tm::AssetRule {
            sender_rules: vec![],
            receiver_rules: vec![],
        };
        assert_ok!(GeneralTM::add_active_rule(
            alice_signed.clone(),
            alice_did,
            ticker,
            asset_rule
        ));
        assert_err!(
            Asset::freeze(bob_signed.clone(), ticker),
            "sender must be a signing key for the token owner DID"
        );
        assert_err!(
            Asset::unfreeze(alice_signed.clone(), ticker),
            "asset must be frozen"
        );
        assert_ok!(Asset::freeze(alice_signed.clone(), ticker));
        assert_err!(
            Asset::freeze(alice_signed.clone(), ticker),
            "asset must not already be frozen"
        );
        // Attempt to transfer token ownership.
        Identity::add_auth(
            Signer::from(alice_did),
            Signer::from(bob_did),
            AuthorizationData::TransferTokenOwnership(ticker),
            None,
        );
        let auth_id = Identity::last_authorization(Signer::from(bob_did));
        // Attempt to mint tokens.
        assert_err!(
            Asset::issue(alice_signed.clone(), alice_did, ticker, bob_did, 1, vec![]),
            "asset is frozen"
        );
        assert_ok!(Asset::accept_token_ownership_transfer(
            bob_signed.clone(),
            auth_id
        ));
        assert_err!(
            Asset::transfer(alice_signed.clone(), alice_did, ticker, bob_did, 1),
            "asset is frozen"
        );
        // `batch_issue` fails when the vector of recipients is not empty.
        assert_err!(
            Asset::batch_issue(bob_signed.clone(), bob_did, ticker, vec![bob_did], vec![1]),
            "asset is frozen"
        );
        // `batch_issue` fails with the empty vector of investors with a different error message.
        assert_err!(
            Asset::batch_issue(bob_signed.clone(), bob_did, ticker, vec![], vec![]),
            "list of investors is empty"
        );
        assert_ok!(Asset::unfreeze(bob_signed.clone(), ticker));
        assert_err!(
            Asset::unfreeze(bob_signed.clone(), ticker),
            "asset must be frozen"
        );
        // Transfer some balance.
        assert_ok!(Asset::transfer(
            alice_signed.clone(),
            alice_did,
            ticker,
            bob_did,
            1
        ));
>>>>>>> dec01558
    });
}

/*
 *    #[test]
 *    /// This test loads up a YAML of testcases and checks each of them
 *    fn transfer_scenarios_external() {
 *        let mut yaml_path_buf = PathBuf::new();
 *        yaml_path_buf.push(env!("CARGO_MANIFEST_DIR")); // This package's root
 *        yaml_path_buf.push("tests/asset_transfers.yml");
 *
 *        println!("Loading YAML from {:?}", yaml_path_buf);
 *
 *        let yaml_string = read_to_string(yaml_path_buf.as_path())
 *            .expect("Could not load the YAML file to a string");
 *
 *        // Parse the YAML
 *        let yaml = YamlLoader::load_from_str(&yaml_string).expect("Could not parse the YAML file");
 *
 *        let yaml = &yaml[0];
 *
 *        let now = Utc::now();
 *
 *        for case in yaml["test_cases"]
 *            .as_vec()
 *            .expect("Could not reach test_cases")
 *        {
 *            println!("Case: {:#?}", case);
 *
 *            let accounts = case["named_accounts"]
 *                .as_hash()
 *                .expect("Could not view named_accounts as a hashmap");
 *
 *            let mut externalities = if let Some(identity_owner) =
 *                accounts.get(&Yaml::String("identity-owner".to_owned()))
 *            {
 *                identity_owned_by(
 *                    identity_owner["id"]
 *                        .as_i64()
 *                        .expect("Could not get identity owner's ID") as u64,
 *                )
 *            } else {
 *                frame_system::GenesisConfig::default()
 *                    .build_storage()
 *                    .unwrap()
 *                    .0
 *                    .into()
 *            };
 *
 *            with_externalities(&mut externalities, || {
 *                // Instantiate accounts
 *                for (name, account) in accounts {
 *                    Timestamp::set_timestamp(now.timestamp() as u64);
 *                    let name = name
 *                        .as_str()
 *                        .expect("Could not take named_accounts key as string");
 *                    let id = account["id"].as_i64().expect("id is not a number") as u64;
 *                    let balance = account["balance"]
 *                        .as_i64()
 *                        .expect("balance is not a number");
 *
 *                    println!("Preparing account {}", name);
 *
 *                    Balances::make_free_balance_be(&id, balance.clone() as u128);
 *                    println!("{}: gets {} initial balance", name, balance);
 *                    if account["issuer"]
 *                        .as_bool()
 *                        .expect("Could not check if account is an issuer")
 *                    {
 *                        assert_ok!(identity::Module::<Test>::do_create_issuer(id));
 *                        println!("{}: becomes issuer", name);
 *                    }
 *                    if account["investor"]
 *                        .as_bool()
*                        .expect("Could not check if account is an investor")
*                    {
 *                        assert_ok!(identity::Module::<Test>::do_create_investor(id));
 *                        println!("{}: becomes investor", name);
 *                    }
 *                }
 *
 *                // Issue tokens
 *                let tokens = case["tokens"]
*                    .as_hash()
 *                    .expect("Could not view tokens as a hashmap");
 *
 *                for (ticker, token) in tokens {
 *                    let ticker = ticker.as_str().expect("Can't parse ticker as string");
 *                    println!("Preparing token {}:", ticker);
 *
 *                    let owner = token["owner"]
 *                        .as_str()
 *                        .expect("Can't parse owner as string");
 *
 *                    let owner_id = accounts
 *                        .get(&Yaml::String(owner.to_owned()))
 *                        .expect("Can't get owner record")["id"]
 *                        .as_i64()
 *                        .expect("Can't parse owner id as i64")
 *                        as u64;
 *                    let total_supply = token["total_supply"]
 *                        .as_i64()
 *                        .expect("Can't parse the total supply as i64")
 *                        as u128;
 *
 *                    let token_struct = SecurityToken {
 *                        name: *ticker.into_bytes(),
 *                        owner: owner_id,
 *                        total_supply,
 *                        divisible: true,
 *                    };
 *                    println!("{:#?}", token_struct);
 *
 *                    // Check that issuing succeeds/fails as expected
 *                    if token["issuance_succeeds"]
 *                        .as_bool()
 *                        .expect("Could not check if issuance should succeed")
 *                    {
 *                        assert_ok!(Asset::create_token(
 *                            Origin::signed(token_struct.owner),
 *                            token_struct.name.clone(),
 *                            token_struct.name.clone(),
 *                            token_struct.total_supply,
 *                            true
 *                        ));
 *
 *                        // Also check that the new token matches what we asked to create
 *                        assert_eq!(
 *                            Asset::token_details(token_struct.name.clone()),
 *                            token_struct
 *                        );
 *
 *                        // Check that the issuer's balance corresponds to total supply
 *                        assert_eq!(
 *                            Asset::balance_of((token_struct.name, token_struct.owner)),
 *                            token_struct.total_supply
 *                        );
 *
 *                        // Add specified whitelist entries
 *                        let whitelists = token["whitelist_entries"]
 *                            .as_vec()
 *                            .expect("Could not view token whitelist entries as vec");
 *
 *                        for wl_entry in whitelists {
 *                            let investor = wl_entry["investor"]
 *                                .as_str()
 *                                .expect("Can't parse investor as string");
 *                            let investor_id = accounts
 *                                .get(&Yaml::String(investor.to_owned()))
 *                                .expect("Can't get investor account record")["id"]
 *                                .as_i64()
 *                                .expect("Can't parse investor id as i64")
 *                                as u64;
 *
 *                            let expiry = wl_entry["expiry"]
 *                                .as_i64()
 *                                .expect("Can't parse expiry as i64");
 *
 *                            let wl_id = wl_entry["whitelist_id"]
 *                                .as_i64()
 *                                .expect("Could not parse whitelist_id as i64")
 *                                as u32;
 *
 *                            println!(
 *                                "Token {}: processing whitelist entry for {}",
 *                                ticker, investor
 *                            );
 *
 *                            general_tm::Module::<Test>::add_to_whitelist(
 *                                Origin::signed(owner_id),
 *                                *ticker.into_bytes(),
 *                                wl_id,
 *                                investor_id,
 *                                (now + Duration::hours(expiry)).timestamp() as u64,
 *                            )
 *                            .expect("Could not create whitelist entry");
 *                        }
 *                    } else {
 *                        assert!(Asset::create_token(
 *                            Origin::signed(token_struct.owner),
 *                            token_struct.name.clone(),
 *                            token_struct.name.clone(),
 *                            token_struct.total_supply,
 *                            true
 *                        )
 *                        .is_err());
 *                    }
 *                }
 *
 *                // Set up allowances
 *                let allowances = case["allowances"]
*                    .as_vec()
 *                    .expect("Could not view allowances as a vec");
 *
 *                for allowance in allowances {
 *                    let sender = allowance["sender"]
 *                        .as_str()
 *                        .expect("Could not view sender as str");
 *                    let sender_id = case["named_accounts"][sender]["id"]
 *                        .as_i64()
 *                        .expect("Could not view sender id as i64")
 *                        as u64;
 *                    let spender = allowance["spender"]
 *                        .as_str()
 *                        .expect("Could not view spender as str");
 *                    let spender_id = case["named_accounts"][spender]["id"]
 *                        .as_i64()
 *                        .expect("Could not view sender id as i64")
 *                        as u64;
 *                    let amount = allowance["amount"]
 *                        .as_i64()
 *                        .expect("Could not view amount as i64")
 *                        as u128;
 *                    let ticker = allowance["ticker"]
 *                        .as_str()
 *                        .expect("Could not view ticker as str");
 *                    let succeeds = allowance["succeeds"]
 *                        .as_bool()
 *                        .expect("Could not determine if allowance should succeed");
 *
 *                    if succeeds {
 *                        assert_ok!(Asset::approve(
 *                            Origin::signed(sender_id),
 *                            *ticker.into_bytes(),
 *                            spender_id,
 *                            amount,
 *                        ));
 *                    } else {
 *                        assert!(Asset::approve(
 *                            Origin::signed(sender_id),
 *                            *ticker.into_bytes(),
 *                            spender_id,
 *                            amount,
 *                        )
 *                        .is_err())
 *                    }
 *                }
 *
 *                println!("Transfers:");
 *                // Perform regular transfers
 *                let transfers = case["transfers"]
*                    .as_vec()
 *                    .expect("Could not view transfers as vec");
 *                for transfer in transfers {
 *                    let from = transfer["from"]
 *                        .as_str()
 *                        .expect("Could not view from as str");
 *                    let from_id = case["named_accounts"][from]["id"]
 *                        .as_i64()
 *                        .expect("Could not view from_id as i64")
 *                        as u64;
 *                    let to = transfer["to"].as_str().expect("Could not view to as str");
 *                    let to_id = case["named_accounts"][to]["id"]
 *                        .as_i64()
 *                        .expect("Could not view to_id as i64")
 *                        as u64;
 *                    let amount = transfer["amount"]
 *                        .as_i64()
 *                        .expect("Could not view amount as i64")
 *                        as u128;
 *                    let ticker = transfer["ticker"]
 *                        .as_str()
 *                        .expect("Coule not view ticker as str")
 *                        .to_owned();
 *                    let succeeds = transfer["succeeds"]
 *                        .as_bool()
 *                        .expect("Could not view succeeds as bool");
 *
 *                    println!("{} of token {} from {} to {}", amount, ticker, from, to);
 *                    let ticker = ticker.into_bytes();
 *
 *                    // Get sender's investor data
 *                    let investor_data = <InvestorList<Test>>::get(from_id);
 *
 *                    println!("{}'s investor data: {:#?}", from, investor_data);
 *
 *                    if succeeds {
 *                        assert_ok!(Asset::transfer(
 *                            Origin::signed(from_id),
 *                            ticker,
 *                            to_id,
 *                            amount
 *                        ));
 *                    } else {
 *                        assert!(
 *                            Asset::transfer(Origin::signed(from_id), ticker, to_id, amount)
 *                                .is_err()
 *                        );
 *                    }
 *                }
 *
 *                println!("Approval-based transfers:");
 *                // Perform allowance transfers
 *                let transfer_froms = case["transfer_froms"]
*                    .as_vec()
 *                    .expect("Could not view transfer_froms as vec");
 *                for transfer_from in transfer_froms {
 *                    let from = transfer_from["from"]
 *                        .as_str()
 *                        .expect("Could not view from as str");
 *                    let from_id = case["named_accounts"][from]["id"]
 *                        .as_i64()
 *                        .expect("Could not view from_id as i64")
 *                        as u64;
 *                    let spender = transfer_from["spender"]
 *                        .as_str()
 *                        .expect("Could not view spender as str");
 *                    let spender_id = case["named_accounts"][spender]["id"]
 *                        .as_i64()
 *                        .expect("Could not view spender_id as i64")
 *                        as u64;
 *                    let to = transfer_from["to"]
 *                        .as_str()
 *                        .expect("Could not view to as str");
 *                    let to_id = case["named_accounts"][to]["id"]
 *                        .as_i64()
 *                        .expect("Could not view to_id as i64")
 *                        as u64;
 *                    let amount = transfer_from["amount"]
 *                        .as_i64()
 *                        .expect("Could not view amount as i64")
 *                        as u128;
 *                    let ticker = transfer_from["ticker"]
 *                        .as_str()
 *                        .expect("Coule not view ticker as str")
 *                        .to_owned();
 *                    let succeeds = transfer_from["succeeds"]
 *                        .as_bool()
 *                        .expect("Could not view succeeds as bool");
 *
 *                    println!(
 *                        "{} of token {} from {} to {} spent by {}",
 *                        amount, ticker, from, to, spender
 *                    );
 *                    let ticker = ticker.into_bytes();
 *
 *                    // Get sender's investor data
 *                    let investor_data = <InvestorList<Test>>::get(spender_id);
 *
 *                    println!("{}'s investor data: {:#?}", from, investor_data);
 *
 *                    if succeeds {
 *                        assert_ok!(Asset::transfer_from(
 *                            Origin::signed(spender_id),
 *                            ticker,
 *                            from_id,
 *                            to_id,
 *                            amount
 *                        ));
 *                    } else {
 *                        assert!(Asset::transfer_from(
 *                            Origin::signed(from_id),
 *                            ticker,
 *                            from_id,
 *                            to_id,
 *                            amount
 *                        )
 *                        .is_err());
 *                    }
 *                }
 *            });
 *        }
 *    }
 */<|MERGE_RESOLUTION|>--- conflicted
+++ resolved
@@ -1016,7 +1016,6 @@
 }
 
 #[test]
-<<<<<<< HEAD
 fn add_extension_successfully() {
     build_ext().execute_with(|| {
         let (owner_signed, owner_did) = make_account(AccountKeyring::Dave.public()).unwrap();
@@ -1599,7 +1598,10 @@
             Asset::unarchive_extension(owner_signed.clone(), ticker, extension_id),
             AssetError::AlreadyUnArchived
         );
-=======
+    });
+}
+
+#[test]
 fn freeze_unfreeze_asset() {
     build_ext().execute_with(|| {
         let now = Utc::now();
@@ -1686,7 +1688,6 @@
             bob_did,
             1
         ));
->>>>>>> dec01558
     });
 }
 
