--- conflicted
+++ resolved
@@ -3,14 +3,10 @@
     balances, general_tm, identity,
     test::storage::{build_ext, make_account, TestStorage},
 };
-<<<<<<< HEAD
-use primitives::{AuthorizationData, IdentityId, Signatory, Ticker};
-=======
 use primitives::{
-    AuthorizationData, Document, IdentityId, LinkData, Signer, SmartExtension, SmartExtensionType,
+    AuthorizationData, Document, IdentityId, LinkData, Signatory, SmartExtension, SmartExtensionType,
     Ticker,
 };
->>>>>>> dd833d01
 
 use codec::Encode;
 use frame_support::{assert_err, assert_noop, assert_ok, traits::Currency, StorageMap};
