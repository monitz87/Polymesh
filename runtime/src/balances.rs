--- conflicted
+++ resolved
@@ -33,11 +33,8 @@
 //!
 //! - Added ability to pay transaction fees from identity's balance instead of user's balance.
 //! - To curb front running, sending a tip along with your transaction is now prohibited.
-<<<<<<< HEAD
 //! - Added ability to store balance at identity level and use that to pay tx fees.
-=======
 //! - Added From<u128> trait to Balances type.
->>>>>>> 6b93620b
 //!
 //! The Original Balances module provides functions for:
 //!
