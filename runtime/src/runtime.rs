--- conflicted
+++ resolved
@@ -442,9 +442,6 @@
     type Event = Event;
 }
 
-<<<<<<< HEAD
-impl registry::Trait for Runtime {}
-
 impl group::Trait<group::Instance1> for Runtime {
     type Event = Event;
     type AddOrigin = collective::EnsureProportionMoreThan<_1, _2, AccountId, GovernanceCollective>;
@@ -455,8 +452,6 @@
         collective::EnsureProportionMoreThan<_1, _2, AccountId, GovernanceCollective>;
 }
 
-=======
->>>>>>> aa8d5e5d
 construct_runtime!(
     pub enum Runtime where
     Block = Block,
