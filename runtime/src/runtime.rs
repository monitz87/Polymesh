use crate::{
    asset, balances, committee,
    constants::{currency::*, fee::*, time::*},
    contracts_wrapper, dividend, exemption, general_tm, group, identity,
    impls::{Author, CurrencyToVoteHandler, LinearWeightToFee, TargetedFeeAdjustment},
<<<<<<< HEAD
    mips, percentage_tm, simple_token, statistics, sto_capped,
=======
    mips, multisig, percentage_tm, simple_token, sto_capped,
>>>>>>> ec5ed493
    update_did_signed_extension::UpdateDid,
    utils, voting,
};
use frame_support::{
    construct_runtime, parameter_types,
    traits::{Currency, Randomness, SplitTwoWays},
    weights::Weight,
};
use pallet_elections::VoteIndex;
use primitives::{AccountId, AccountIndex, Balance, BlockNumber, Hash, Index, Moment, Signature};
use sp_api::impl_runtime_apis;
use sp_block_builder;
use sp_core::u32_trait::{_1, _2, _3, _4};
use sp_offchain;
use sp_runtime::curve::PiecewiseLinear;
use sp_runtime::transaction_validity::TransactionValidity;
use sp_runtime::{
    create_runtime_str, generic, impl_opaque_keys, ApplyExtrinsicResult, Perbill, Permill,
};
use sp_runtime::{
    traits::{BlakeTwo256, Block as BlockT, NumberFor, OpaqueKeys, StaticLookup, Verify},
    MultiSignature,
};
use sp_std::prelude::*;
use sp_transaction_pool;
use sp_version::RuntimeVersion;

use frame_system::offchain::TransactionSubmitter;
use pallet_contracts_rpc_runtime_api::ContractExecResult;
use pallet_grandpa::{fg_primitives, AuthorityList as GrandpaAuthorityList};
use pallet_im_online::sr25519::AuthorityId as ImOnlineId;
use pallet_transaction_payment_rpc_runtime_api::RuntimeDispatchInfo;
use sp_authority_discovery::AuthorityId as AuthorityDiscoveryId;
use sp_consensus_babe;
use sp_core::OpaqueMetadata;
use sp_inherents::{CheckInherentsResult, InherentData};
#[cfg(feature = "std")]
use sp_version::NativeVersion;

pub use balances::Call as BalancesCall;
pub use frame_support::StorageValue;
pub use pallet_contracts::Gas;
pub use pallet_staking::StakerStatus;
pub use pallet_timestamp::Call as TimestampCall;
#[cfg(any(feature = "std", test))]
pub use sp_runtime::BuildStorage;

// Make the WASM binary available.
#[cfg(feature = "std")]
include!(concat!(env!("OUT_DIR"), "/wasm_binary.rs"));

/// Runtime version.
pub const VERSION: RuntimeVersion = RuntimeVersion {
    spec_name: create_runtime_str!("polymesh"),
    impl_name: create_runtime_str!("polymath-polymesh"),
    authoring_version: 1,
    spec_version: 1002,
    impl_version: 1002,
    apis: RUNTIME_API_VERSIONS,
};

/// Native version.
#[cfg(any(feature = "std", test))]
pub fn native_version() -> NativeVersion {
    NativeVersion {
        runtime_version: VERSION,
        can_author_with: Default::default(),
    }
}

pub type NegativeImbalance = <Balances as Currency<AccountId>>::NegativeImbalance;

parameter_types! {
    pub const BlockHashCount: BlockNumber = 250;
    pub const MaximumBlockWeight: Weight = 1_000_000_000;
    pub const MaximumBlockLength: u32 = 5 * 1024 * 1024;
    pub const Version: RuntimeVersion = VERSION;
    pub const AvailableBlockRatio: Perbill = Perbill::from_percent(75);
}

impl frame_system::Trait for Runtime {
    /// The identifier used to distinguish between accounts.
    type AccountId = AccountId;
    /// The aggregated dispatch type that is available for extrinsics.
    type Call = Call;
    /// The lookup mechanism to get account ID from whatever is passed in dispatchers.
    type Lookup = Indices;
    /// The index type for storing how many extrinsics an account has signed.
    type Index = Index;
    /// The index type for blocks.
    type BlockNumber = BlockNumber;
    /// The type for hashing blocks and tries.
    type Hash = Hash;
    /// The hashing algorithm used.
    type Hashing = BlakeTwo256;
    /// The header type.
    type Header = generic::Header<BlockNumber, BlakeTwo256>;
    /// The ubiquitous event type.
    type Event = Event;
    /// The ubiquitous origin type.
    type Origin = Origin;
    /// Maximum number of block number to block hash mappings to keep (oldest pruned first).
    type BlockHashCount = BlockHashCount;
    /// Maximum weight of each block.
    type MaximumBlockWeight = MaximumBlockWeight;
    /// Maximum size of all encoded transactions (in bytes) that are allowed in one block.
    type MaximumBlockLength = MaximumBlockLength;
    /// Portion of the block weight that is available to all normal transactions.
    type AvailableBlockRatio = AvailableBlockRatio;
    /// Version of the runtime.
    type Version = Version;
    /// Converts a module to the index of the module in `construct_runtime!`.
    ///
    /// This type is being generated by `construct_runtime!`.
    type ModuleToIndex = ModuleToIndex;
}

parameter_types! {
    pub const EpochDuration: u64 = EPOCH_DURATION_IN_BLOCKS as u64;
    pub const ExpectedBlockTime: Moment = MILLISECS_PER_BLOCK;
}

impl pallet_babe::Trait for Runtime {
    type EpochDuration = EpochDuration;
    type ExpectedBlockTime = ExpectedBlockTime;
    type EpochChangeTrigger = pallet_babe::ExternalTrigger;
}

impl pallet_indices::Trait for Runtime {
    type IsDeadAccount = Balances;
    type AccountIndex = AccountIndex;
    type ResolveHint = pallet_indices::SimpleResolveHint<Self::AccountId, Self::AccountIndex>;
    type Event = Event;
}

parameter_types! {
    pub const ExistentialDeposit: Balance = 0u128.into();
    pub const TransferFee: Balance = 1 * CENTS;
    pub const CreationFee: Balance = 1 * CENTS;
}

/// Splits fees 80/20 between treasury and block author.
pub type DealWithFees = SplitTwoWays<
    Balance,
    NegativeImbalance,
    _4,
    Treasury, // 4 parts (80%) goes to the treasury.
    _1,
    Author, // 1 part (20%) goes to the block author.
>;

impl balances::Trait for Runtime {
    type Balance = Balance;
    type OnFreeBalanceZero = ((Staking, Contracts), Session);
    type OnNewAccount = Indices;
    type Event = Event;
    type DustRemoval = ();
    type TransferPayment = ();
    type ExistentialDeposit = ExistentialDeposit;
    type TransferFee = TransferFee;
    type CreationFee = CreationFee;
    type Identity = Identity;
}

parameter_types! {
    pub const TransactionBaseFee: Balance = 1 * CENTS;
    pub const TransactionByteFee: Balance = 10 * MILLICENTS;
    // setting this to zero will disable the weight fee.
    pub const WeightFeeCoefficient: Balance = 1_000;
    // for a sane configuration, this should always be less than `AvailableBlockRatio`.
    pub const TargetBlockFullness: Perbill = TARGET_BLOCK_FULLNESS;
}

impl pallet_transaction_payment::Trait for Runtime {
    type Currency = Balances;
    type OnTransactionPayment = DealWithFees;
    type TransactionBaseFee = TransactionBaseFee;
    type TransactionByteFee = TransactionByteFee;
    type WeightToFee = LinearWeightToFee<WeightFeeCoefficient>;
    type FeeMultiplierUpdate = TargetedFeeAdjustment<TargetBlockFullness>;
}

parameter_types! {
    pub const MinimumPeriod: u64 = SLOT_DURATION / 2;
}

impl pallet_timestamp::Trait for Runtime {
    type Moment = u64;
    type OnTimestampSet = Babe;
    type MinimumPeriod = MinimumPeriod;
}

parameter_types! {
    pub const UncleGenerations: u32 = 0;
}

// TODO: substrate#2986 implement this properly
impl pallet_authorship::Trait for Runtime {
    type FindAuthor = pallet_session::FindAccountFromAuthorIndex<Self, Babe>;
    type UncleGenerations = UncleGenerations;
    type FilterUncle = ();
    type EventHandler = Staking;
}

parameter_types! {
    pub const Period: BlockNumber = 10 * MINUTES;
    pub const Offset: BlockNumber = 0;
}

impl_opaque_keys! {
    pub struct SessionKeys {
        pub grandpa: Grandpa,
        pub babe: Babe,
        pub im_online: ImOnline,
        pub authority_discovery: AuthorityDiscovery,
    }
}

// NOTE: `SessionHandler` and `SessionKeys` are co-dependent: One key will be used for each handler.
// The number and order of items in `SessionHandler` *MUST* be the same number and order of keys in
// `SessionKeys`.
// TODO: Introduce some structure to tie these together to make it a bit less of a footgun. This
// should be easy, since OneSessionHandler trait provides the `Key` as an associated type. #2858
parameter_types! {
    pub const DisabledValidatorsThreshold: Perbill = Perbill::from_percent(17);
}

impl pallet_session::Trait for Runtime {
    type OnSessionEnding = Staking;
    type SessionHandler = <SessionKeys as OpaqueKeys>::KeyTypeIdProviders;
    type ShouldEndSession = Babe;
    type Event = Event;
    type Keys = SessionKeys;
    type ValidatorId = AccountId;
    type ValidatorIdOf = pallet_staking::StashOf<Self>;
    type SelectInitialValidators = Staking;
    type DisabledValidatorsThreshold = DisabledValidatorsThreshold;
}

impl pallet_session::historical::Trait for Runtime {
    type FullIdentification = pallet_staking::Exposure<AccountId, Balance>;
    type FullIdentificationOf = pallet_staking::ExposureOf<Self>;
}

pallet_staking_reward_curve::build! {
    const REWARD_CURVE: PiecewiseLinear<'static> = curve!(
        min_inflation: 0_025_000,
        max_inflation: 0_100_000,
        ideal_stake: 0_500_000,
        falloff: 0_050_000,
        max_piece_count: 40,
        test_precision: 0_005_000,
    );
}

parameter_types! {
    // Six sessions in an era (24 hours).
    pub const SessionsPerEra: sp_staking::SessionIndex = 6;
    // 28 eras for unbonding (28 days).
    pub const BondingDuration: pallet_staking::EraIndex = 28;
    pub const SlashDeferDuration: pallet_staking::EraIndex = 24 * 7; // 1/4 the bonding duration.
    pub const RewardCurve: &'static PiecewiseLinear<'static> = &REWARD_CURVE;
}

impl pallet_staking::Trait for Runtime {
    type Currency = Balances;
    type Time = Timestamp;
    type CurrencyToVote = CurrencyToVoteHandler;
    type RewardRemainder = Treasury;
    type Event = Event;
    type Slash = Treasury; // send the slashed funds to the treasury.
    type Reward = (); // rewards are minted from the void
    type SessionsPerEra = SessionsPerEra;
    type BondingDuration = BondingDuration;
    type SlashDeferDuration = SlashDeferDuration;
    /// A super-majority of the council can cancel the slash.
    type SlashCancelOrigin =
        committee::EnsureProportionAtLeast<_3, _4, AccountId, GovernanceCommittee>;
    type SessionInterface = Self;
    type RewardCurve = RewardCurve;
    type RequiredAddOrigin =
        committee::EnsureProportionAtLeast<_2, _3, AccountId, GovernanceCommittee>;
    type RequiredRemoveOrigin =
        committee::EnsureProportionAtLeast<_2, _3, AccountId, GovernanceCommittee>;
    type RequiredComplianceOrigin =
        committee::EnsureProportionAtLeast<_2, _3, AccountId, GovernanceCommittee>;
}

type GovernanceCommittee = committee::Instance1;
impl committee::Trait<GovernanceCommittee> for Runtime {
    type Origin = Origin;
    type Proposal = Call;
    type CommitteeOrigin =
        committee::EnsureProportionAtLeast<_2, _3, AccountId, GovernanceCommittee>;
    type Event = Event;
}

impl group::Trait<group::Instance1> for Runtime {
    type Event = Event;
    type AddOrigin = committee::EnsureProportionMoreThan<_1, _2, AccountId, GovernanceCommittee>;
    type RemoveOrigin = committee::EnsureProportionMoreThan<_1, _2, AccountId, GovernanceCommittee>;
    type SwapOrigin = committee::EnsureProportionMoreThan<_1, _2, AccountId, GovernanceCommittee>;
    type ResetOrigin = committee::EnsureProportionMoreThan<_1, _2, AccountId, GovernanceCommittee>;
    type MembershipInitialized = PolymeshCommittee;
    type MembershipChanged = PolymeshCommittee;
}

impl mips::Trait for Runtime {
    type Currency = Balances;
    type Proposal = Call;
    type CommitteeOrigin =
        committee::EnsureProportionAtLeast<_2, _3, AccountId, GovernanceCommittee>;
    type Event = Event;
}

parameter_types! {
    pub const LaunchPeriod: BlockNumber = 28 * 24 * 60 * MINUTES;
    pub const VotingPeriod: BlockNumber = 28 * 24 * 60 * MINUTES;
    pub const EmergencyVotingPeriod: BlockNumber = 3 * 24 * 60 * MINUTES;
    pub const MinimumDeposit: Balance = 100 * DOLLARS;
    pub const EnactmentPeriod: BlockNumber = 30 * 24 * 60 * MINUTES;
    pub const CooloffPeriod: BlockNumber = 28 * 24 * 60 * MINUTES;
}

parameter_types! {
    pub const ContractTransferFee: Balance = 9999999999 * DOLLARS;
    pub const ContractCreationFee: Balance = 1 * CENTS;
    pub const ContractTransactionBaseFee: Balance = 1 * CENTS;
    pub const ContractTransactionByteFee: Balance = 10 * MILLICENTS;
    pub const ContractFee: Balance = 1 * CENTS;
    pub const TombstoneDeposit: Balance = 1 * DOLLARS;
    pub const RentByteFee: Balance = 1 * DOLLARS;
    pub const RentDepositOffset: Balance = 1000 * DOLLARS;
    pub const SurchargeReward: Balance = 150 * DOLLARS;
}

impl pallet_contracts::Trait for Runtime {
    type Currency = Balances;
    type Time = Timestamp;
    type Randomness = RandomnessCollectiveFlip;
    type Call = Call;
    type Event = Event;
    type DetermineContractAddress = pallet_contracts::SimpleAddressDeterminator<Runtime>;
    type ComputeDispatchFee = pallet_contracts::DefaultDispatchFeeComputor<Runtime>;
    type TrieIdGenerator = pallet_contracts::TrieIdFromParentCounter<Runtime>;
    type GasPayment = ();
    type RentPayment = ();
    type SignedClaimHandicap = pallet_contracts::DefaultSignedClaimHandicap;
    type TombstoneDeposit = TombstoneDeposit;
    type StorageSizeOffset = pallet_contracts::DefaultStorageSizeOffset;
    type RentByteFee = RentByteFee;
    type RentDepositOffset = RentDepositOffset;
    type SurchargeReward = SurchargeReward;
    type TransferFee = ContractTransferFee;
    type CreationFee = ContractCreationFee;
    type TransactionBaseFee = ContractTransactionBaseFee;
    type TransactionByteFee = ContractTransactionByteFee;
    type ContractFee = ContractFee;
    type CallBaseFee = pallet_contracts::DefaultCallBaseFee;
    type InstantiateBaseFee = pallet_contracts::DefaultInstantiateBaseFee;
    type MaxDepth = pallet_contracts::DefaultMaxDepth;
    type MaxValueSize = pallet_contracts::DefaultMaxValueSize;
    type BlockGasLimit = pallet_contracts::DefaultBlockGasLimit;
}

parameter_types! {
    pub const CandidacyBond: Balance = 10 * DOLLARS;
    pub const VotingBond: Balance = 1 * DOLLARS;
    pub const VotingFee: Balance = 2 * DOLLARS;
    pub const MinimumVotingLock: Balance = 1 * DOLLARS;
    pub const PresentSlashPerVoter: Balance = 1 * CENTS;
    pub const CarryCount: u32 = 6;
    // one additional vote should go by before an inactive voter can be reaped.
    pub const InactiveGracePeriod: VoteIndex = 1;
    pub const ElectionsVotingPeriod: BlockNumber = 2 * DAYS;
    pub const DecayRatio: u32 = 0;
}

parameter_types! {
    pub const ProposalBond: Permill = Permill::from_percent(5);
    pub const ProposalBondMinimum: Balance = 100 * DOLLARS;
    pub const SpendPeriod: BlockNumber = 24 * DAYS;
    pub const Burn: Permill = Permill::from_percent(5);
}

impl pallet_treasury::Trait for Runtime {
    type Currency = Balances;
    type ApproveOrigin = committee::EnsureProportionAtLeast<_2, _3, AccountId, GovernanceCommittee>;
    type RejectOrigin = committee::EnsureProportionMoreThan<_1, _2, AccountId, GovernanceCommittee>;
    type Event = Event;
    type ProposalRejection = ();
    type ProposalBond = ProposalBond;
    type ProposalBondMinimum = ProposalBondMinimum;
    type SpendPeriod = SpendPeriod;
    type Burn = Burn;
}

impl pallet_offences::Trait for Runtime {
    type Event = Event;
    type IdentificationTuple = pallet_session::historical::IdentificationTuple<Self>;
    type OnOffenceHandler = Staking;
}

type SubmitTransaction = TransactionSubmitter<ImOnlineId, Runtime, UncheckedExtrinsic>;

parameter_types! {
    pub const SessionDuration: BlockNumber = EPOCH_DURATION_IN_BLOCKS as _;
}

impl pallet_im_online::Trait for Runtime {
    type AuthorityId = ImOnlineId;
    type Call = Call;
    type Event = Event;
    type SubmitTransaction = SubmitTransaction;
    type ReportUnresponsiveness = Offences;
    type SessionDuration = SessionDuration;
}

impl pallet_grandpa::Trait for Runtime {
    type Event = Event;
}

impl pallet_authority_discovery::Trait for Runtime {}

parameter_types! {
    pub const WindowSize: BlockNumber = pallet_finality_tracker::DEFAULT_WINDOW_SIZE.into();
    pub const ReportLatency: BlockNumber = pallet_finality_tracker::DEFAULT_REPORT_LATENCY.into();
}

impl pallet_finality_tracker::Trait for Runtime {
    type OnFinalizationStalled = ();
    type WindowSize = WindowSize;
    type ReportLatency = ReportLatency;
}

parameter_types! {
    pub const Prefix: &'static [u8] = b"Pay POLY to the Polymesh account:";
}

impl pallet_sudo::Trait for Runtime {
    type Event = Event;
    type Proposal = Call;
}

impl multisig::Trait for Runtime {
    type Event = Event;
}

impl asset::Trait for Runtime {
    type Event = Event;
    type Currency = Balances;
}

impl utils::Trait for Runtime {
    type Public = <MultiSignature as Verify>::Signer;
    type OffChainSignature = MultiSignature;
    fn validator_id_to_account_id(
        v: <Self as pallet_session::Trait>::ValidatorId,
    ) -> Self::AccountId {
        v
    }
}

impl simple_token::Trait for Runtime {
    type Event = Event;
}

impl general_tm::Trait for Runtime {
    type Event = Event;
    type Asset = Asset;
}

impl voting::Trait for Runtime {
    type Event = Event;
    type Asset = Asset;
}

impl sto_capped::Trait for Runtime {
    type Event = Event;
    type SimpleTokenTrait = SimpleToken;
}

impl percentage_tm::Trait for Runtime {
    type Event = Event;
}

impl identity::Trait for Runtime {
    type Event = Event;
    type Proposal = Call;
    type AcceptTransferTarget = Asset;
    type AddSignerMultiSigTarget = MultiSig;
}

impl contracts_wrapper::Trait for Runtime {}

impl exemption::Trait for Runtime {
    type Event = Event;
    type Asset = Asset;
}

impl dividend::Trait for Runtime {
    type Event = Event;
}

impl group::Trait<group::Instance2> for Runtime {
    type Event = Event;
    type AddOrigin = committee::EnsureProportionMoreThan<_1, _2, AccountId, GovernanceCommittee>;
    type RemoveOrigin = committee::EnsureProportionMoreThan<_1, _2, AccountId, GovernanceCommittee>;
    type SwapOrigin = committee::EnsureProportionMoreThan<_1, _2, AccountId, GovernanceCommittee>;
    type ResetOrigin = committee::EnsureProportionMoreThan<_1, _2, AccountId, GovernanceCommittee>;
    type MembershipInitialized = ();
    type MembershipChanged = ();
}

impl statistics::Trait for Runtime {}

construct_runtime!(
    pub enum Runtime where
        Block = Block,
        NodeBlock = primitives::Block,
        UncheckedExtrinsic = UncheckedExtrinsic
    {
        System: frame_system::{Module, Call, Storage, Config, Event},
        // Must be before session.
        Babe: pallet_babe::{Module, Call, Storage, Config, Inherent(Timestamp)},

        Timestamp: pallet_timestamp::{Module, Call, Storage, Inherent},
        Indices: pallet_indices,
        Balances: balances::{Module, Call, Storage, Config<T>, Event<T>},

        // Consensus frame_support.
        Authorship: pallet_authorship::{Module, Call, Storage, Inherent},
        Staking: pallet_staking::{default, OfflineWorker},
        Offences: pallet_offences::{Module, Call, Storage, Event},
        Session: pallet_session::{Module, Call, Storage, Event, Config<T>},
        FinalityTracker: pallet_finality_tracker::{Module, Call, Inherent},
        Grandpa: pallet_grandpa::{Module, Call, Storage, Config, Event},
        ImOnline: pallet_im_online::{Module, Call, Storage, Event<T>, ValidateUnsigned, Config<T>},
        AuthorityDiscovery: pallet_authority_discovery::{Module, Call, Config},
        RandomnessCollectiveFlip: pallet_randomness_collective_flip::{Module, Call, Storage},
        TransactionPayment: pallet_transaction_payment::{Module, Storage},
        // Sudo. Usable initially.
        // RELEASE: remove this for release build.
        Sudo: pallet_sudo,

        MultiSig: multisig::{Module, Call, Storage, Event<T>},

        // Contracts
        Contracts: pallet_contracts,
        // ContractsWrapper: contracts_wrapper::{Module, Call, Storage},

        // Polymesh Governance Committees
        Treasury: pallet_treasury::{Module, Call, Storage, Event<T>},
        PolymeshCommittee: committee::<Instance1>::{Module, Call, Storage, Origin<T>, Event<T>, Config<T>},
        CommitteeMembership: group::<Instance1>::{Module, Call, Storage, Event<T>, Config<T>},
   		MIPS: mips::{Module, Call, Storage, Event<T>, Config<T>},

        //Polymesh
        Asset: asset::{Module, Call, Storage, Config<T>, Event<T>},
        Dividend: dividend::{Module, Call, Storage, Event<T>},
        Identity: identity::{Module, Call, Storage, Event<T>, Config<T>},
        GeneralTM: general_tm::{Module, Call, Storage, Event},
        Voting: voting::{Module, Call, Storage, Event<T>},
        STOCapped: sto_capped::{Module, Call, Storage, Event<T>},
        PercentageTM: percentage_tm::{Module, Call, Storage, Event<T>},
        Exemption: exemption::{Module, Call, Storage, Event},
        SimpleToken: simple_token::{Module, Call, Storage, Event<T>, Config<T>},
        KYCServiceProviders: group::<Instance2>::{Module, Call, Storage, Event<T>, Config<T>},
        Statistic: statistics::{Module, Call, Storage },
    }
);

/// The address format for describing accounts.
pub type Address = <Indices as StaticLookup>::Source;
/// Block header type as expected by this runtime.
pub type Header = generic::Header<BlockNumber, BlakeTwo256>;
/// Block type as expected by this runtime.
pub type Block = generic::Block<Header, UncheckedExtrinsic>;
/// A Block signed with a Justification
pub type SignedBlock = generic::SignedBlock<Block>;
/// BlockId type as expected by this runtime.
pub type BlockId = generic::BlockId<Block>;
/// The SignedExtension to the basic transaction logic.
pub type SignedExtra = (
    frame_system::CheckVersion<Runtime>,
    frame_system::CheckGenesis<Runtime>,
    frame_system::CheckEra<Runtime>,
    frame_system::CheckNonce<Runtime>,
    frame_system::CheckWeight<Runtime>,
    pallet_transaction_payment::ChargeTransactionPayment<Runtime>,
    pallet_contracts::CheckBlockGasLimit<Runtime>,
    UpdateDid<Runtime>,
);
/// Unchecked extrinsic type as expected by this runtime.
pub type UncheckedExtrinsic = generic::UncheckedExtrinsic<Address, Call, Signature, SignedExtra>;
/// Extrinsic type that has already been checked.
pub type CheckedExtrinsic = generic::CheckedExtrinsic<AccountId, Call, SignedExtra>;
/// Executive: handles dispatch to the various modules.
pub type Executive = pallet_executive::Executive<
    Runtime,
    Block,
    frame_system::ChainContext<Runtime>,
    Runtime,
    AllModules,
>;

impl_runtime_apis! {
    impl sp_api::Core<Block> for Runtime {
        fn version() -> RuntimeVersion {
            VERSION
        }

        fn execute_block(block: Block) {
            Executive::execute_block(block)
        }

        fn initialize_block(header: &<Block as BlockT>::Header) {
            Executive::initialize_block(header)
        }
    }

    impl sp_api::Metadata<Block> for Runtime {
        fn metadata() -> OpaqueMetadata {
            Runtime::metadata().into()
        }
    }

    impl sp_block_builder::BlockBuilder<Block> for Runtime {
        fn apply_extrinsic(extrinsic: <Block as BlockT>::Extrinsic) -> ApplyExtrinsicResult {
            Executive::apply_extrinsic(extrinsic)
        }

        fn finalize_block() -> <Block as BlockT>::Header {
            Executive::finalize_block()
        }

        fn inherent_extrinsics(data: InherentData) -> Vec<<Block as BlockT>::Extrinsic> {
            data.create_extrinsics()
        }

        fn check_inherents(block: Block, data: InherentData) -> CheckInherentsResult {
            data.check_extrinsics(&block)
        }

        fn random_seed() -> <Block as BlockT>::Hash {
            RandomnessCollectiveFlip::random_seed()
        }
    }

    impl sp_transaction_pool::runtime_api::TaggedTransactionQueue<Block> for Runtime {
        fn validate_transaction(tx: <Block as BlockT>::Extrinsic) -> TransactionValidity {
            Executive::validate_transaction(tx)
        }
    }

    impl sp_offchain::OffchainWorkerApi<Block> for Runtime {
        fn offchain_worker(number: NumberFor<Block>) {
            Executive::offchain_worker(number)
        }
    }

    impl fg_primitives::GrandpaApi<Block> for Runtime {
        fn grandpa_authorities() -> GrandpaAuthorityList {
            Grandpa::grandpa_authorities()
        }
    }

    impl sp_consensus_babe::BabeApi<Block> for Runtime {
        fn configuration() -> sp_consensus_babe::BabeConfiguration {
            // The choice of `c` parameter (where `1 - c` represents the
            // probability of a slot being empty), is done in accordance to the
            // slot duration and expected target block time, for safely
            // resisting network delays of maximum two seconds.
            // <https://research.web3.foundation/en/latest/polkadot/BABE/Babe/#6-practical-results>
            sp_consensus_babe::BabeConfiguration {
                slot_duration: Babe::slot_duration(),
                epoch_length: EpochDuration::get(),
                c: PRIMARY_PROBABILITY,
                genesis_authorities: Babe::authorities(),
                randomness: Babe::randomness(),
                secondary_slots: true,
            }
        }
    }

    impl sp_authority_discovery::AuthorityDiscoveryApi<Block> for Runtime {
        fn authorities() -> Vec<AuthorityDiscoveryId> {
            AuthorityDiscovery::authorities()
        }
    }

    impl frame_system_rpc_runtime_api::AccountNonceApi<Block, AccountId, Index> for Runtime {
        fn account_nonce(account: AccountId) -> Index {
            System::account_nonce(account)
        }
    }

    impl pallet_contracts_rpc_runtime_api::ContractsApi<Block, AccountId, Balance> for Runtime {
        fn call(
            origin: AccountId,
            dest: AccountId,
            value: Balance,
            gas_limit: u64,
            input_data: Vec<u8>,
        ) -> ContractExecResult {
            let exec_result = Contracts::bare_call(
                origin,
                dest.into(),
                value,
                gas_limit,
                input_data,
            );
            match exec_result {
                Ok(v) => ContractExecResult::Success {
                    status: v.status,
                    data: v.data,
                },
                Err(_) => ContractExecResult::Error,
            }
        }

        fn get_storage(
            address: AccountId,
            key: [u8; 32],
        ) -> pallet_contracts_rpc_runtime_api::GetStorageResult {
            Contracts::get_storage(address, key).map_err(|rpc_err| {
                use pallet_contracts::GetStorageError;
                use pallet_contracts_rpc_runtime_api::{GetStorageError as RpcGetStorageError};
                /// Map the contract error into the RPC layer error.
                match rpc_err {
                    GetStorageError::ContractDoesntExist => RpcGetStorageError::ContractDoesntExist,
                    GetStorageError::IsTombstone => RpcGetStorageError::IsTombstone,
                }
            })
        }
    }

    impl pallet_transaction_payment_rpc_runtime_api::TransactionPaymentApi<
        Block,
        Balance,
        UncheckedExtrinsic,
    > for Runtime {
        fn query_info(uxt: UncheckedExtrinsic, len: u32) -> RuntimeDispatchInfo<Balance> {
            TransactionPayment::query_info(uxt, len)
        }
    }

    impl sp_session::SessionKeys<Block> for Runtime {
        fn generate_session_keys(seed: Option<Vec<u8>>) -> Vec<u8> {
            SessionKeys::generate(seed)
        }
    }
}<|MERGE_RESOLUTION|>--- conflicted
+++ resolved
@@ -3,11 +3,7 @@
     constants::{currency::*, fee::*, time::*},
     contracts_wrapper, dividend, exemption, general_tm, group, identity,
     impls::{Author, CurrencyToVoteHandler, LinearWeightToFee, TargetedFeeAdjustment},
-<<<<<<< HEAD
-    mips, percentage_tm, simple_token, statistics, sto_capped,
-=======
-    mips, multisig, percentage_tm, simple_token, sto_capped,
->>>>>>> ec5ed493
+    mips, multisig, percentage_tm, simple_token, statistics, sto_capped,
     update_did_signed_extension::UpdateDid,
     utils, voting,
 };
