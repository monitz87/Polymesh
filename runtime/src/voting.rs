--- conflicted
+++ resolved
@@ -354,15 +354,10 @@
     use std::result::Result;
     use test_client::{self, AccountKeyring};
 
-<<<<<<< HEAD
     use crate::{
-        asset::SecurityToken, asset::TickerRegistrationConfig, balances, exemption, general_tm,
-        group, identity, percentage_tm, statistics,
+        asset::{AssetType, SecurityToken, TickerRegistrationConfig},
+        balances, exemption, general_tm, group, identity, percentage_tm, statistics,
     };
-=======
-    use crate::asset::{AssetType, SecurityToken, TickerRegistrationConfig};
-    use crate::{balances, exemption, general_tm, group, identity, percentage_tm};
->>>>>>> 0081ea36
 
     impl_outer_origin! {
         pub enum Origin for Test {}
