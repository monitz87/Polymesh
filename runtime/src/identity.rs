use rstd::prelude::*;
//use codec::Codec;

pub static DID_PREFIX: &'static str = "did:poly:";
use crate::balances;

use codec::Encode;
use sr_primitives::traits::{CheckedAdd, CheckedSub};
use srml_support::{
    decl_event, decl_module, decl_storage,
    dispatch::Result,
    ensure,
    traits::{Currency, ExistenceRequirement, WithdrawReason},
};
use system::{self, ensure_signed};

#[derive(codec::Encode, codec::Decode, Default, Clone, PartialEq, Debug)]
pub struct Issuer {
    did: Vec<u8>,
    access_level: u16,
    active: bool,
}

#[derive(codec::Encode, codec::Decode, Default, Clone, PartialEq, Debug)]
pub struct Investor {
    pub did: Vec<u8>,
    pub access_level: u16,
    pub active: bool,
    pub jurisdiction: u16,
}

#[derive(codec::Encode, codec::Decode, Default, Clone, PartialEq, Debug)]
pub struct DidRecord<U> {
    pub master_key: Vec<u8>,
    pub signing_keys: Vec<Vec<u8>>,
    pub balance: U,
}

#[derive(codec::Encode, codec::Decode, Default, Clone, PartialEq, Eq, Debug)]
pub struct Claim<U> {
    topic: u32,
    schema: u32,
    bytes: Vec<u8>,
    expiry: U,
}

#[derive(codec::Encode, codec::Decode, Default, Clone, PartialEq, Eq, Debug)]
pub struct ClaimRecord<U> {
    claim: Claim<U>,
    revoked: bool,
    /// issuer DID
    issued_by: Vec<u8>,
    attestation: Vec<u8>,
}

/// The module's configuration trait.
pub trait Trait: system::Trait + balances::Trait + timestamp::Trait {
    /// The overarching event type.
    type Event: From<Event<Self>> + Into<<Self as system::Trait>::Event>;
}

decl_storage! {
    trait Store for Module<T: Trait> as identity {

        Owner get(owner) config(): T::AccountId;

        SimpleTokenIssuerList get(simple_token_issuer_list): map Vec<u8> => Issuer;
        IssuerList get(issuer_list): map Vec<u8> => Issuer;
        pub InvestorList get(investor_list): map Vec<u8> => Investor;

        /// DID -> identity info
        pub DidRecords get(did_records): map Vec<u8> => DidRecord<T::Balance>;

        /// DID -> DID claim issuers
        pub ClaimIssuers get(claim_issuers): map Vec<u8> => Vec<Vec<u8>>;

        /// DID -> Associated claims
        pub Claims get(claims): map Vec<u8> => Vec<ClaimRecord<T::Moment>>;

        // Signing key => DID
        pub SigningKeyDid get(signing_key_did): map Vec<u8> => Vec<u8>;

        // Signing key => Charge Fee to did?. Default is false i.e. the fee will be charged from user balance
        pub ChargeDid get(charge_did): map Vec<u8> => bool;

        /// How much does creating a DID cost
        pub DidCreationFee get(did_creation_fee) config(): T::Balance;
    }
}

decl_module! {
    /// The module declaration.
    pub struct Module<T: Trait> for enum Call where origin: T::Origin {
        // Initializing events
        // this is needed only if you are using events in your module
        fn deposit_event() = default;

        fn create_issuer(origin, issuer_did: Vec<u8>) -> Result {
            let sender = ensure_signed(origin)?;

            ensure!(Self::owner() == sender,"Sender must be the identity module owner");

            Self::do_create_issuer(issuer_did)
        }

        fn create_simple_token_issuer(origin, issuer_did: Vec<u8>) -> Result {
            let sender = ensure_signed(origin)?;
            ensure!(Self::owner() == sender,"Sender must be the identity module owner");

            Self::do_create_simple_token_issuer(issuer_did)
        }

        fn create_investor(origin, investor_did: Vec<u8>) -> Result {
            let sender = ensure_signed(origin)?;
            ensure!(Self::owner() == sender,"Sender must be the identity module owner");

            Self::do_create_investor(investor_did)
        }

        fn set_charge_did(origin, charge_did: bool) -> Result {
            let sender = ensure_signed(origin)?;
            <ChargeDid>::insert(sender.encode(), charge_did);
            Ok(())
        }

        /// Register signing keys for a new DID. Uses origin key as the master key
        pub fn register_did(origin, did: Vec<u8>, signing_keys: Vec<Vec<u8>>) -> Result {

            let sender = ensure_signed(origin)?;

            let master_key = sender.encode();

            // Make sure caller specified a correct DID
            validate_did(did.as_slice())?;

            // Make sure there's no pre-existing entry for the DID
            ensure!(!<DidRecords<T>>::exists(&did), "DID must be unique");

            // TODO: Subtract the fee
            let _imbalance = <balances::Module<T> as Currency<_>>::withdraw(
                &sender,
                Self::did_creation_fee(),
                WithdrawReason::Fee,
                ExistenceRequirement::KeepAlive
                )?;

            for key in &signing_keys {
                if <SigningKeyDid>::exists(key) {
                    ensure!(<SigningKeyDid>::get(key) == did, "One signing key can only belong to one DID");
                }
            }

            for key in &signing_keys {
                <SigningKeyDid>::insert(key, did.clone());
            }

            let record = DidRecord {
                signing_keys: signing_keys.clone(),
                master_key,
                ..Default::default()
            };

            <DidRecords<T>>::insert(&did, record);

            Self::deposit_event(RawEvent::NewDid(did, sender, signing_keys));

            Ok(())
        }

        /// Adds new signing keys for a DID. Only called by master key owner.
        fn add_signing_keys(origin, did: Vec<u8>, additional_keys: Vec<Vec<u8>>) -> Result {
            let sender = ensure_signed(origin)?;

            ensure!(<DidRecords<T>>::exists(&did), "DID must already exist");

            // Verify that sender key is current master key
            let sender_key = sender.encode();
            let record = <DidRecords<T>>::get(&did);
            ensure!(sender_key == record.master_key, "Sender must hold the master key");

            for key in &additional_keys {
                if <SigningKeyDid>::exists(key) {
                    ensure!(<SigningKeyDid>::get(key) == did, "One signing key can only belong to one DID");
                }
            }

            for key in &additional_keys {
                <SigningKeyDid>::insert(key, did.clone());
            }

            <DidRecords<T>>::mutate(&did,
            |record| {
                // Concatenate new keys while making sure the key set is
                // unique
                let mut new_additional_keys = additional_keys.iter()
                    .filter( |&key| !record.signing_keys.contains(key))
                    .cloned()
                    .collect::<Vec<_>>();
                record.signing_keys.append( &mut new_additional_keys);
            });

            Self::deposit_event(RawEvent::SigningKeysAdded(did, additional_keys));

            Ok(())
        }

        /// Removes specified signing keys of a DID if present. Only called by master key owner.
        fn remove_signing_keys(origin, did: Vec<u8>, keys_to_remove: Vec<Vec<u8>>) -> Result {
            let sender = ensure_signed(origin)?;

            // Verify that sender key is current master key
            let sender_key = sender.encode();
            let record = <DidRecords<T>>::get(&did);
            ensure!(sender_key == record.master_key, "Sender must hold the master key");

            ensure!(<DidRecords<T>>::exists(&did), "DID must already exist");

            for key in &keys_to_remove {
                if <SigningKeyDid>::exists(key) {
                    ensure!(<SigningKeyDid>::get(key) == did, "Signing key does not belong to this DID");
                }
            }

            for key in &keys_to_remove {
                <SigningKeyDid>::remove(key);
            }

            <DidRecords<T>>::mutate(&did,
            |record| {
                // Filter out keys meant for deletion
                let signed_keys = record.signing_keys
                    .iter()
                    .filter(|&key| !keys_to_remove.contains(key))
                    .cloned()
                    .collect::<Vec<_>>();

                (*record).signing_keys = signed_keys;
            });

            Self::deposit_event(RawEvent::SigningKeysRemoved(did, keys_to_remove));

            Ok(())
        }

        /// Sets a new master key for a DID. Only called by master key owner.
        fn set_master_key(origin, did: Vec<u8>, new_key: Vec<u8>) -> Result {
            let sender = ensure_signed(origin)?;

            // Verify that sender key is current master key
            let sender_key = sender.encode();
            let record = <DidRecords<T>>::get(&did);
            ensure!(sender_key == record.master_key, "Sender must hold the master key");

            ensure!(<DidRecords<T>>::exists(&did), "DID must already exist");

            <DidRecords<T>>::mutate(&did,
            |record| {
                (*record).master_key = new_key.clone();
            });

            Self::deposit_event(RawEvent::NewMasterKey(did, sender, new_key));

            Ok(())
        }

        /// Adds funds to a DID.
        pub fn fund_poly(origin, did: Vec<u8>, amount: <T as balances::Trait>::Balance) -> Result {
            let sender = ensure_signed(origin)?;

            ensure!(<DidRecords<T>>::exists(&did), "DID must already exist");

            let record = <DidRecords<T>>::get(&did);

            // We must know that new balance is valid without creating side effects
            let new_record_balance = record.balance.checked_add(&amount).ok_or("overflow occured when increasing DID balance")?;

            let _imbalance = <balances::Module<T> as Currency<_>>::withdraw(
                &sender,
                amount,
                WithdrawReason::Fee,
                ExistenceRequirement::KeepAlive
                )?;

            <DidRecords<T>>::mutate(&did, |record| {
                (*record).balance = new_record_balance;
            });

            Self::deposit_event(RawEvent::PolyDepositedInDid(did, sender, amount));

            Ok(())
        }

        /// Withdraws funds from a DID. Only called by master key owner.
        fn withdrawy_poly(origin, did: Vec<u8>, amount: <T as balances::Trait>::Balance) -> Result {
            let sender = ensure_signed(origin)?;

            // Verify that sender key is current master key
            let sender_key = sender.encode();
            let record = <DidRecords<T>>::get(&did);
            ensure!(sender_key == record.master_key, "Sender must hold the master key");

            ensure!(<DidRecords<T>>::exists(&did), "DID must already exist");

            let record = <DidRecords<T>>::get(&did);

            // We must know that new balance is valid without creating side effects
            let new_record_balance = record.balance.checked_sub(&amount).ok_or("underflow occured when decreasing DID balance")?;

            let _imbalance = <balances::Module<T> as Currency<_>>::deposit_into_existing(&sender, amount)?;

            <DidRecords<T>>::mutate(&did, |record| {
                (*record).balance = new_record_balance;
            });

            Self::deposit_event(RawEvent::PolyWithdrawnFromDid(did, sender, amount));

            Ok(())
        }

        /// Transfers funds between DIDs.
        fn transfer_poly(origin, did: Vec<u8>, to_did: Vec<u8>, amount: <T as balances::Trait>::Balance) -> Result {
            let sender = ensure_signed(origin)?;

            // Check that sender is allowed to act on behalf of `did`
            ensure!(Self::is_signing_key(&did, &sender.encode()), "sender must be a signing key for DID");

            let from_record = <DidRecords<T>>::get(did.clone());
            let to_record = <DidRecords<T>>::get(to_did.clone());

            // Same for `from`
            let new_from_balance = from_record.balance.checked_sub(&amount).ok_or("Sender must have sufficient funds")?;

            // Compute new `to_did` balance and check that beneficiary's balance can be increased
            let new_to_balance = to_record.balance.checked_add(&amount).ok_or("Failed to increase to_did balance")?;

            // Alter from record
            <DidRecords<T>>::mutate(did, |record| {
                record.balance = new_from_balance;
            });

            // Alter to record
            <DidRecords<T>>::mutate(to_did, |record| {
                record.balance = new_to_balance;
            });

            Ok(())
        }

        /// Appends a claim issuer DID to a DID. Only called by master key owner.
        fn add_claim_issuer(origin, did: Vec<u8>, did_issuer: Vec<u8>) -> Result {
            let sender = ensure_signed(origin)?;

            // Verify that sender key is current master key
            let sender_key = sender.encode();
            let record = <DidRecords<T>>::get(&did);
            ensure!(sender_key == record.master_key, "Sender must hold the master key");

<<<<<<< HEAD
            <ClaimIssuers>::mutate(&did, |old_claim_issuers| {
=======
            <ClaimIssuers>::mutate(did.clone(), |old_claim_issuers| {
>>>>>>> 21a0f582
                if !old_claim_issuers.contains(&did_issuer) {
                    old_claim_issuers.push(did_issuer.clone());
                }
            });

            Self::deposit_event(RawEvent::NewClaimIssuer(did, did_issuer));

            Ok(())
        }

        /// Removes a claim issuer DID. Only called by master key owner.
        fn remove_claim_issuer(origin, did: Vec<u8>, did_issuer: Vec<u8>) -> Result {
            let sender = ensure_signed(origin)?;

            // Verify that sender key is current master key
            let sender_key = sender.encode();
            let record = <DidRecords<T>>::get(&did);
            ensure!(sender_key == record.master_key, "Sender must hold the master key");

            ensure!(<DidRecords<T>>::exists(&did), "DID must already exist");
            ensure!(<DidRecords<T>>::exists(&did_issuer), "claim issuer DID must already exist");

            <ClaimIssuers>::mutate(&did, |old_claim_issuers| {
                *old_claim_issuers = old_claim_issuers
                    .iter()
                    .filter(|&issuer| *issuer != did_issuer)
                    .cloned()
                    .collect();
            });

            Self::deposit_event(RawEvent::RemovedClaimIssuer(did, did_issuer));

            Ok(())
        }

        /// Adds new claim records. Only called by did_issuer's signing key
        fn add_claim(origin, did: Vec<u8>, did_issuer: Vec<u8>, claims: Vec<Claim<T::Moment>>) -> Result {
            let sender = ensure_signed(origin)?;

            ensure!(<DidRecords<T>>::exists(&did), "DID must already exist");
            ensure!(<DidRecords<T>>::exists(&did_issuer), "claim issuer DID must already exist");

            let sender_key = sender.encode();
<<<<<<< HEAD
            ensure!(Self::is_claim_issuer(&did, &did_issuer) || Self::is_master_key(&did, &sender_key), "did_issuer must be a claim issuer or master key for DID");
=======
            ensure!(Self::is_claim_issuer(did.clone(), &did_issuer) || Self::is_master_key(&did, &sender_key), "did_issuer must be a claim issuer or master key for DID");
>>>>>>> 21a0f582

            // Verify that sender key is one of did_issuer's signing keys
            ensure!(Self::is_signing_key(&did_issuer, &sender_key), "Sender must hold a claim issuer's signing key");

            <Claims<T>>::mutate(&did, |claim_records| {
                let mut new_records = claims
                    .iter()
                    .cloned()
                    .map(|claim| ClaimRecord {
                        claim,
                        revoked: false,
                        issued_by: did_issuer.clone(),
                        attestation: Vec::new(),
                    })
                    .collect();

                claim_records.append(&mut new_records);
            });

            Self::deposit_event(RawEvent::NewClaims(did, did_issuer, claims));

            Ok(())
        }

        /// Adds new claim records with an attestation. Only called by issuer signing keys
        fn add_claim_with_attestation(origin, did: Vec<u8>, did_issuer: Vec<u8>, claims: Vec<Claim<T::Moment>>, attestation: Vec<u8>) -> Result {
            let sender = ensure_signed(origin)?;

            ensure!(<DidRecords<T>>::exists(&did), "DID must already exist");
            ensure!(<DidRecords<T>>::exists(&did_issuer), "claim issuer DID must already exist");

            let sender_key = sender.encode();
<<<<<<< HEAD
            ensure!(Self::is_claim_issuer(&did, &did_issuer) || Self::is_master_key(&did, &sender_key), "did_issuer must be a claim issuer or master key for DID");
=======
            ensure!(Self::is_claim_issuer(did.clone(), &did_issuer) || Self::is_master_key(&did, &sender_key), "did_issuer must be a claim issuer or master key for DID");
>>>>>>> 21a0f582

            // Verify that sender key is one of did_issuer's signing keys
            ensure!(Self::is_signing_key(&did_issuer, &sender_key), "Sender must hold a claim issuer's signing key");

            <Claims<T>>::mutate(&did, |claim_records| {
                let mut new_records = claims
                    .iter()
                    .cloned()
                    .map(|claim| ClaimRecord {
                        claim,
                        revoked: false,
                        issued_by: did_issuer.clone(),
                        attestation: attestation.clone(),
                    })
                    .collect();

                claim_records.append(&mut new_records);
            });

            Self::deposit_event(RawEvent::NewClaimsWithAttestation(did, did_issuer, claims, attestation));

            Ok(())
        }

        /// Marks the specified claim as revoked
        fn revoke_claim(origin, did: Vec<u8>, did_issuer: Vec<u8>, claim: Claim<T::Moment>) -> Result {
            let sender = ensure_signed(origin)?;

            ensure!(<DidRecords<T>>::exists(&did), "DID must already exist");
            ensure!(<DidRecords<T>>::exists(&did_issuer), "claim issuer DID must already exist");
            ensure!(Self::is_claim_issuer(&did, &did_issuer), "did_issuer must be a claim issuer for DID");

            // Verify that sender key is one of did_issuer's signing keys
            let sender_key = sender.encode();
            ensure!(Self::is_signing_key(&did_issuer, &sender_key), "Sender must hold a claim issuer's signing key");

            <Claims<T>>::mutate(&did, |claim_records| {
                claim_records
                    .iter_mut()
                    .for_each(|record| if record.issued_by == did_issuer && record.claim == claim {
                        (*record).revoked = true;
                })
            });

            Self::deposit_event(RawEvent::RevokedClaim(did, did_issuer, claim));

            Ok(())
        }

        /// Marks all claims of an issuer as revoked
        fn revoke_all(origin, did: Vec<u8>, did_issuer: Vec<u8>) -> Result {
            let sender = ensure_signed(origin)?;

            ensure!(<DidRecords<T>>::exists(did.clone()), "DID must already exist");
            ensure!(<DidRecords<T>>::exists(did_issuer.clone()), "claim issuer DID must already exist");
            ensure!(Self::is_claim_issuer(&did, &did_issuer), "did_issuer must be a claim issuer or master key for DID");

            // Verify that sender key is one of did_issuer's signing keys
            let sender_key = sender.encode();
            ensure!(Self::is_signing_key(&did_issuer, &sender_key), "Sender must hold a claim issuer's signing key");

            <Claims<T>>::mutate(did.clone(), |claim_records| {

                claim_records
                    .iter_mut()
                    .for_each(|record| if record.issued_by == did_issuer {
                        (*record).revoked = true;
                })
            });

            Self::deposit_event(RawEvent::RevokedAllClaims(did, did_issuer));

            Ok(())
        }
    }
}

decl_event!(
    pub enum Event<T>
    where
        AccountId = <T as system::Trait>::AccountId,
        Balance = <T as balances::Trait>::Balance,
        Moment = <T as timestamp::Trait>::Moment,
    {
        /// DID, master key account ID, signing keys
        NewDid(Vec<u8>, AccountId, Vec<Vec<u8>>),

        /// DID, new keys
        SigningKeysAdded(Vec<u8>, Vec<Vec<u8>>),

        /// DID, the keys that got removed
        SigningKeysRemoved(Vec<u8>, Vec<Vec<u8>>),

        /// DID, old master key account ID, new key
        NewMasterKey(Vec<u8>, AccountId, Vec<u8>),

        /// beneficiary DID, sender, amount
        PolyDepositedInDid(Vec<u8>, AccountId, Balance),

        /// DID, beneficiary, amount
        PolyWithdrawnFromDid(Vec<u8>, AccountId, Balance),

        /// DID, amount
        PolyChargedFromDid(Vec<u8>, Balance),

        /// DID from, DID to, amount
        PolyTransfer(Vec<u8>, Vec<u8>, Balance),

        /// DID, claim issuer DID
        NewClaimIssuer(Vec<u8>, Vec<u8>),

        /// DID, removed claim issuer DID
        RemovedClaimIssuer(Vec<u8>, Vec<u8>),

        /// DID, claim issuer DID, claims
        NewClaims(Vec<u8>, Vec<u8>, Vec<Claim<Moment>>),

        /// DID, claim issuer DID, claims, attestation
        NewClaimsWithAttestation(Vec<u8>, Vec<u8>, Vec<Claim<Moment>>, Vec<u8>),

        /// DID, claim issuer DID, claim
        RevokedClaim(Vec<u8>, Vec<u8>, Claim<Moment>),

        /// DID, claim issuer DID
        RevokedAllClaims(Vec<u8>, Vec<u8>),

        /// DID
        NewIssuer(Vec<u8>),
    }
);

impl<T: Trait> Module<T> {
    /// Add a new issuer. Warning: No identity module ownership checks are performed
    pub fn do_create_issuer(issuer_did: Vec<u8>) -> Result {
        let new_issuer = Issuer {
            did: issuer_did.clone(),
            access_level: 1,
            active: true,
        };

        <IssuerList>::insert(issuer_did.clone(), new_issuer);

        Self::deposit_event(RawEvent::NewIssuer(issuer_did));

        Ok(())
    }

    /// Add a new SimpleToken issuer. Warning: No identity module ownership checks are performed
    pub fn do_create_simple_token_issuer(issuer_did: Vec<u8>) -> Result {
        let new_simple_token_issuer = Issuer {
            did: issuer_did.clone(),
            access_level: 1,
            active: true,
        };

        <SimpleTokenIssuerList>::insert(issuer_did, new_simple_token_issuer);
        Ok(())
    }

    /// Add a new investor. Warning: No identity module ownership checks are performed
    pub fn do_create_investor(investor_did: Vec<u8>) -> Result {
        let new_investor = Investor {
            did: investor_did.clone(),
            access_level: 1,
            active: true,
            jurisdiction: 1,
        };

        <InvestorList>::insert(investor_did, new_investor);
        Ok(())
    }

    pub fn is_issuer(did: &Vec<u8>) -> bool {
        let user = Self::issuer_list(did);
        user.did == *did && user.access_level == 1 && user.active
    }

    pub fn is_simple_token_issuer(did: Vec<u8>) -> bool {
        let user = Self::simple_token_issuer_list(did.clone());
        user.did == did && user.access_level == 1 && user.active
    }

    pub fn is_investor(did: Vec<u8>) -> bool {
        let user = Self::investor_list(did.clone());
        user.did == did && user.access_level == 1 && user.active
    }

    pub fn is_claim_issuer(did: &Vec<u8>, issuer_did: &Vec<u8>) -> bool {
        <ClaimIssuers>::get(did).contains(issuer_did)
    }

<<<<<<< HEAD
    pub fn is_signing_key(did: &Vec<u8>, key: &Vec<u8>) -> bool {
        let record = <DidRecords<T>>::get(did);
        record.signing_keys.contains(key) || Self::is_master_key(did, key)
=======
    pub fn is_signing_key(did: Vec<u8>, key: &Vec<u8>) -> bool {
        let record = <DidRecords<T>>::get(did.clone());
        record.signing_keys.contains(key) || Self::is_master_key(&did, key)
>>>>>>> 21a0f582
    }

    /// Use `did` as reference.
    pub fn is_master_key(did: &Vec<u8>, key: &Vec<u8>) -> bool {
        &<DidRecords<T>>::get(did).master_key == key
    }

    /// Withdraws funds from a DID balance
    pub fn charge_poly(did: Vec<u8>, amount: T::Balance) -> bool {
        if !<DidRecords<T>>::exists(did.clone()) {
            return false;
        }

        let record = <DidRecords<T>>::get(did.clone());

        if record.balance < amount {
            return false;
        }

        <DidRecords<T>>::mutate(did.clone(), |record| {
            (*record).balance = record.balance - amount;
        });

        Self::deposit_event(RawEvent::PolyChargedFromDid(did, amount));

        return true;
    }
}

/// Make sure the supplied slice is a valid Polymesh DID
pub fn validate_did(did: &[u8]) -> Result {
    // TODO: Also check length after prefix,
    if did.starts_with(DID_PREFIX.as_bytes()) {
        Ok(())
    } else {
        Err("DID has no valid prefix")
    }
}

pub trait IdentityTrait<T> {
    fn signing_key_charge_did(signing_key: &Vec<u8>) -> bool;
    fn charge_poly(did: &Vec<u8>, amount: T) -> bool;
}

impl<T: Trait> IdentityTrait<T::Balance> for Module<T> {
    fn charge_poly(signing_key: &Vec<u8>, amount: T::Balance) -> bool {
        Self::charge_poly(<SigningKeyDid>::get(signing_key), amount)
    }

    fn signing_key_charge_did(signing_key: &Vec<u8>) -> bool {
        if <SigningKeyDid>::exists(signing_key) {
            if Self::is_signing_key(&<SigningKeyDid>::get(signing_key), signing_key) {
                if <ChargeDid>::exists(signing_key) {
                    return <ChargeDid>::get(signing_key);
                }
            }
        }
        return false;
    }
}

/// tests for this module
#[cfg(test)]
mod tests {
    use super::*;

    use sr_io::{with_externalities, TestExternalities};
    use sr_primitives::{
        testing::Header,
        traits::{BlakeTwo256, ConvertInto, IdentityLookup},
        Perbill,
    };
    use srml_support::{assert_err, assert_ok, impl_outer_origin, parameter_types};
    use std::result::Result;
    use substrate_primitives::{Blake2Hasher, H256};

    impl_outer_origin! {
        pub enum Origin for IdentityTest {}
    }

    // For testing the module, we construct most of a mock runtime. This means
    // first constructing a configuration type (`Test`) which `impl`s each of the
    // configuration traits of modules we want to use.
    #[derive(Clone, Eq, PartialEq)]
    pub struct IdentityTest;

    parameter_types! {
        pub const BlockHashCount: u32 = 250;
        pub const MaximumBlockWeight: u32 = 4096;
        pub const MaximumBlockLength: u32 = 4096;
        pub const AvailableBlockRatio: Perbill = Perbill::from_percent(75);
    }

    impl system::Trait for IdentityTest {
        type Origin = Origin;
        type Index = u64;
        type BlockNumber = u64;
        type Hash = H256;
        type Hashing = BlakeTwo256;
        type AccountId = u64;
        type Lookup = IdentityLookup<Self::AccountId>;
        type Header = Header;
        type Event = ();

        type Call = ();
        type WeightMultiplierUpdate = ();
        type BlockHashCount = BlockHashCount;
        type MaximumBlockWeight = MaximumBlockWeight;
        type MaximumBlockLength = MaximumBlockLength;
        type AvailableBlockRatio = AvailableBlockRatio;
        type Version = ();
    }

    parameter_types! {
        pub const ExistentialDeposit: u64 = 0;
        pub const TransferFee: u64 = 0;
        pub const CreationFee: u64 = 0;
        pub const TransactionBaseFee: u64 = 0;
        pub const TransactionByteFee: u64 = 0;
    }

    impl balances::Trait for IdentityTest {
        type Balance = u128;
        type OnFreeBalanceZero = ();
        type OnNewAccount = ();
        type Event = ();
        type TransactionPayment = ();
        type DustRemoval = ();
        type TransferPayment = ();

        type ExistentialDeposit = ExistentialDeposit;
        type TransferFee = TransferFee;
        type CreationFee = CreationFee;
        type TransactionBaseFee = TransactionBaseFee;
        type TransactionByteFee = TransactionByteFee;
        type WeightToFee = ConvertInto;
        type Identity = super::Module<IdentityTest>;
    }

    parameter_types! {
        pub const MinimumPeriod: u64 = 3;
    }

    impl timestamp::Trait for IdentityTest {
        type Moment = u64;
        type OnTimestampSet = ();
        type MinimumPeriod = MinimumPeriod;
    }

    impl super::Trait for IdentityTest {
        type Event = ();
    }

    type Identity = super::Module<IdentityTest>;

    /// Create externalities
    fn build_ext() -> TestExternalities<Blake2Hasher> {
        system::GenesisConfig::default()
            .build_storage::<IdentityTest>()
            .unwrap()
            .into()
    }

    /// It creates an Account and registers its DID.
    fn make_account(
        id: u64,
    ) -> Result<(<IdentityTest as system::Trait>::Origin, Vec<u8>), &'static str> {
        let signed_id = Origin::signed(id);
        let did = format!("did:poly:{}", id).as_bytes().to_vec();

        Identity::register_did(signed_id.clone(), did.clone(), vec![])?;
        Ok((signed_id, did))
    }

    #[test]
    fn dids_are_unique() {
        with_externalities(&mut build_ext(), || {
            let did_1 = "did:poly:1".as_bytes().to_vec();

            assert_ok!(Identity::register_did(
                Origin::signed(1),
                did_1.clone(),
                vec![]
            ));

            assert_ok!(Identity::register_did(
                Origin::signed(2),
                "did:poly:2".as_bytes().to_vec(),
                vec![]
            ));

            assert_err!(
                Identity::register_did(Origin::signed(3), did_1, vec![]),
                "DID must be unique"
            );
        });
    }

    #[test]
    fn only_claim_issuers_can_add_claims() {
        with_externalities(&mut build_ext(), || {
            let owner_id = Identity::owner();
            let (owner, owner_did) = make_account(owner_id).unwrap();
            let (_issuer, issuer_did) = make_account(2).unwrap();
            let (claim_issuer, claim_issuer_did) = make_account(3).unwrap();

            assert_ok!(Identity::add_signing_keys(
                claim_issuer.clone(),
                claim_issuer_did.clone(),
                vec![owner_id.encode()]
            ));

            // Create issuer and claim issuer
            assert_ok!(Identity::create_issuer(owner.clone(), issuer_did.clone()));
            assert_ok!(Identity::add_claim_issuer(
                owner.clone(),
                owner_did.clone(),
                claim_issuer_did.clone()
            ));

            // Add Claims by master & claim_issuer
            let claims = vec![Claim {
                topic: 1,
                schema: 1,
                bytes: vec![],
                expiry: 10,
            }];

            assert_ok!(Identity::add_claim(
                owner.clone(),
                owner_did.clone(),
                claim_issuer_did.clone(),
                claims.clone()
            ));
            assert_ok!(Identity::add_claim(
                claim_issuer.clone(),
                owner_did.clone(),
                claim_issuer_did.clone(),
                claims.clone()
            ));

            assert_err!(
                Identity::add_claim(
                    claim_issuer.clone(),
                    owner_did.clone(),
                    issuer_did.clone(),
                    claims.clone()
                ),
                "did_issuer must be a claim issuer or master key for DID"
            );
            assert_err!(
                Identity::add_claim(owner.clone(), owner_did.clone(), issuer_did, claims),
                "Sender must hold a claim issuer\'s signing key"
            );
        });
    }

    #[test]
    fn only_master_or_signing_keys_can_authenticate_as_an_identity() {
        with_externalities(&mut build_ext(), || {
            let owner_id = Identity::owner();
            let owner_key = owner_id.encode();
            let (_owner, owner_did) = make_account(owner_id).unwrap();
            let (a, a_did) = make_account(2).unwrap();
            let (_b, b_did) = make_account(3).unwrap();

            assert_ok!(Identity::add_signing_keys(
                a.clone(),
                a_did.clone(),
                vec![owner_key.clone()]
            ));

            // Check master key on master and signing_keys.
<<<<<<< HEAD
            assert!(Identity::is_signing_key(&owner_did, &owner_key));
            assert!(Identity::is_signing_key(&a_did, &owner_key));

            assert!(Identity::is_signing_key(&b_did, &owner_key) == false);
=======
            assert!(Identity::is_signing_key(owner_did.clone(), &owner_key));
            assert!(Identity::is_signing_key(a_did.clone(), &owner_key));

            assert!(Identity::is_signing_key(b_did.clone(), &owner_key) == false);
>>>>>>> 21a0f582

            // ... and remove that key.
            assert_ok!(Identity::remove_signing_keys(
                a.clone(),
                a_did.clone(),
                vec![owner_key.clone()]
            ));
<<<<<<< HEAD
            assert!(Identity::is_signing_key(&a_did, &owner_key) == false);
=======
            assert!(Identity::is_signing_key(a_did.clone(), &owner_key) == false);
>>>>>>> 21a0f582
        });
    }

    #[test]
    fn revoking_claims() {
        with_externalities(&mut build_ext(), || {
            let owner_id = Identity::owner();
            let (owner, owner_did) = make_account(Identity::owner()).unwrap();
            let (issuer, issuer_did) = make_account(2).unwrap();

            let (claim_issuer, claim_issuer_did) = make_account(3).unwrap();
            assert_ok!(Identity::add_claim_issuer(
                owner.clone(),
                owner_did.clone(),
                claim_issuer_did.clone()
            ));
            assert_ok!(Identity::add_signing_keys(
                claim_issuer.clone(),
                claim_issuer_did.clone(),
                vec![owner_id.encode()]
            ));

            // Add Claims by master & claim_issuer
            let claim = Claim {
                topic: 1,
                schema: 1,
                bytes: vec![],
                expiry: 10,
            };

            assert_ok!(Identity::add_claim(
                owner.clone(),
                owner_did.clone(),
                claim_issuer_did.clone(),
                vec![claim.clone()]
            ));

            assert_err!(
                Identity::revoke_claim(
                    issuer.clone(),
                    issuer_did.clone(),
                    claim_issuer_did.clone(),
                    claim.clone()
                ),
                "did_issuer must be a claim issuer for DID"
            );
            assert_err!(
                Identity::revoke_claim(
                    claim_issuer.clone(),
                    claim_issuer_did.clone(),
                    claim_issuer_did.clone(),
                    claim.clone()
                ),
                "did_issuer must be a claim issuer for DID"
            );

            assert_ok!(Identity::revoke_claim(
                owner.clone(),
                owner_did.clone(),
                claim_issuer_did.clone(),
                claim.clone()
            ));
            // TODO Revoke claim twice??
            assert_ok!(Identity::revoke_claim(
                owner,
                owner_did,
                claim_issuer_did,
                claim
            ));
        });
    }
}<|MERGE_RESOLUTION|>--- conflicted
+++ resolved
@@ -355,11 +355,6 @@
             let record = <DidRecords<T>>::get(&did);
             ensure!(sender_key == record.master_key, "Sender must hold the master key");
 
-<<<<<<< HEAD
-            <ClaimIssuers>::mutate(&did, |old_claim_issuers| {
-=======
-            <ClaimIssuers>::mutate(did.clone(), |old_claim_issuers| {
->>>>>>> 21a0f582
                 if !old_claim_issuers.contains(&did_issuer) {
                     old_claim_issuers.push(did_issuer.clone());
                 }
@@ -403,11 +398,7 @@
             ensure!(<DidRecords<T>>::exists(&did_issuer), "claim issuer DID must already exist");
 
             let sender_key = sender.encode();
-<<<<<<< HEAD
             ensure!(Self::is_claim_issuer(&did, &did_issuer) || Self::is_master_key(&did, &sender_key), "did_issuer must be a claim issuer or master key for DID");
-=======
-            ensure!(Self::is_claim_issuer(did.clone(), &did_issuer) || Self::is_master_key(&did, &sender_key), "did_issuer must be a claim issuer or master key for DID");
->>>>>>> 21a0f582
 
             // Verify that sender key is one of did_issuer's signing keys
             ensure!(Self::is_signing_key(&did_issuer, &sender_key), "Sender must hold a claim issuer's signing key");
@@ -440,11 +431,7 @@
             ensure!(<DidRecords<T>>::exists(&did_issuer), "claim issuer DID must already exist");
 
             let sender_key = sender.encode();
-<<<<<<< HEAD
             ensure!(Self::is_claim_issuer(&did, &did_issuer) || Self::is_master_key(&did, &sender_key), "did_issuer must be a claim issuer or master key for DID");
-=======
-            ensure!(Self::is_claim_issuer(did.clone(), &did_issuer) || Self::is_master_key(&did, &sender_key), "did_issuer must be a claim issuer or master key for DID");
->>>>>>> 21a0f582
 
             // Verify that sender key is one of did_issuer's signing keys
             ensure!(Self::is_signing_key(&did_issuer, &sender_key), "Sender must hold a claim issuer's signing key");
@@ -636,15 +623,9 @@
         <ClaimIssuers>::get(did).contains(issuer_did)
     }
 
-<<<<<<< HEAD
     pub fn is_signing_key(did: &Vec<u8>, key: &Vec<u8>) -> bool {
         let record = <DidRecords<T>>::get(did);
         record.signing_keys.contains(key) || Self::is_master_key(did, key)
-=======
-    pub fn is_signing_key(did: Vec<u8>, key: &Vec<u8>) -> bool {
-        let record = <DidRecords<T>>::get(did.clone());
-        record.signing_keys.contains(key) || Self::is_master_key(&did, key)
->>>>>>> 21a0f582
     }
 
     /// Use `did` as reference.
@@ -918,17 +899,10 @@
             ));
 
             // Check master key on master and signing_keys.
-<<<<<<< HEAD
             assert!(Identity::is_signing_key(&owner_did, &owner_key));
             assert!(Identity::is_signing_key(&a_did, &owner_key));
 
             assert!(Identity::is_signing_key(&b_did, &owner_key) == false);
-=======
-            assert!(Identity::is_signing_key(owner_did.clone(), &owner_key));
-            assert!(Identity::is_signing_key(a_did.clone(), &owner_key));
-
-            assert!(Identity::is_signing_key(b_did.clone(), &owner_key) == false);
->>>>>>> 21a0f582
 
             // ... and remove that key.
             assert_ok!(Identity::remove_signing_keys(
@@ -936,11 +910,7 @@
                 a_did.clone(),
                 vec![owner_key.clone()]
             ));
-<<<<<<< HEAD
             assert!(Identity::is_signing_key(&a_did, &owner_key) == false);
-=======
-            assert!(Identity::is_signing_key(a_did.clone(), &owner_key) == false);
->>>>>>> 21a0f582
         });
     }
 
