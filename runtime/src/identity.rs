--- conflicted
+++ resolved
@@ -44,16 +44,16 @@
 
 use rstd::{convert::TryFrom, prelude::*};
 
-use crate::{balances, constants::did::USER, utils};
+use crate::{balances, constants::did::USER};
 use primitives::{
     Identity as DidRecord, IdentityId, Key, Permission, PreAuthorizedKeyInfo, Signer, SignerType,
     SigningItem,
 };
 
-use codec::Encode;
+use codec::{Decode, Encode};
 use sr_io::blake2_256;
 use sr_primitives::{
-    traits::{Dispatchable, Verify},
+    traits::{Dispatchable, Member, Verify},
     DispatchError,
 };
 use srml_support::{
@@ -111,25 +111,34 @@
 }
 
 #[derive(codec::Encode, codec::Decode, Clone, PartialEq, Eq, Debug)]
-pub struct SigningKeyAuthorizationData {
+pub struct AddSigningItemAuthorization {
     pub target_id: IdentityId,
     pub nonce: u32,
 }
 
 #[derive(codec::Encode, codec::Decode, Clone, PartialEq, Eq, Debug)]
-pub struct SigningKeyWithAuth<U> {
+pub struct SigningItemWithAuth<U> {
     pub account_id: U,
-    pub signing_key: SigningKey,
-    pub authorization: SigningKeyAuthorizationData,
-    // pub signature: S,
+    pub signing_item: SigningItem,
+    pub authorization: AddSigningItemAuthorization,
 }
 
 /// The module's configuration trait.
-pub trait Trait: system::Trait + balances::Trait + timestamp::Trait + utils::Trait {
+pub trait Trait: system::Trait + balances::Trait + timestamp::Trait {
     /// The overarching event type.
     type Event: From<Event<Self>> + Into<<Self as system::Trait>::Event>;
     /// An extrinsic call.
     type Proposal: Parameter + Dispatchable<Origin = Self::Origin>;
+
+    // #[cfg(feature = "std")]
+    // type OffChainSign: Verify<Signer = Self::AccountId> + Decode + Encode + Clone + PartialEq ;
+    // #[cfg(not(feature = "std"))]
+    type OffChainSign: Verify<Signer = Self::AccountId>
+        + Member
+        + Decode
+        + Encode
+        + Clone
+        + PartialEq;
 }
 
 decl_storage! {
@@ -253,80 +262,7 @@
             Ok(())
         }
 
-<<<<<<< HEAD
-        /// Removes `ids_to_remove` signing identities from `id` identity.
-        ///
-        /// # Failure
-        /// It can only called by master key owner.
-        fn remove_signing_identities(origin, id: IdentityId, ids_to_remove: Vec<IdentityId>) -> Result {
-            let sender_key = Key::try_from(ensure_signed(origin)?.encode())?;
-            let _grants_checked = Self::grant_check_only_master_key(&sender_key, id)?;
-
-            <DidRecords>::mutate( id,
-            |record| {
-                (*record).remove_signing_identities( &ids_to_remove);
-            });
-
-            Ok(())
-        }
-
-
-=======
-        /// Adds new signing keys for a DID. Only called by master key owner.
-        ///
-        /// # Failure
-        ///  - It can only called by master key owner.
-        ///  - If any signing key is already linked to any identity, it will fail.
-        ///  - If any signing key is already
-        pub fn add_signing_items(origin, did: IdentityId, signing_items: Vec<SigningItem>) -> Result {
-            let sender_key = Key::try_from(ensure_signed(origin)?.encode())?;
-            let _grants_checked = Self::grant_check_only_master_key(&sender_key, did)?;
-
-            // Check constraint 1-to-1 in relation key-identity.
-            for s_item in &signing_items{
-                if let Signer::Key(ref key) = s_item.signer {
-                    if !Self::can_key_be_linked_to_did( key, s_item.signer_type) {
-                        return Err( "One signing key can only belong to one DID");
-                    }
-                }
-            }
-
-            // Ignore any key which is already valid in that identity.
-            let authorized_signing_items = Self::did_records( did).signing_items;
-            signing_items.iter()
-                .filter( |si| authorized_signing_items.contains(si) == false)
-                .for_each( |si| Self::add_pre_join_identity( si, did));
-
-            Self::deposit_event(RawEvent::NewSigningItems(did, signing_items));
-            Ok(())
-        }
-
-        /// Removes specified signing keys of a DID if present.
-        ///
-        /// # Failure
-        /// It can only called by master key owner.
-        fn remove_signing_items(origin, did: IdentityId, signers_to_remove: Vec<Signer>) -> Result {
-            let sender_key = Key::try_from(ensure_signed(origin)?.encode())?;
-            let _grants_checked = Self::grant_check_only_master_key(&sender_key, did)?;
-
-            // Remove any Pre-Authentication & link
-            signers_to_remove.iter().for_each( |signer| {
-                Self::remove_pre_join_identity( signer, did);
-                if let Signer::Key(ref key) = signer {
-                    Self::unlink_key_to_did(key, did);
-                }
-            });
-
-            // Update signing keys at Identity.
-            <DidRecords>::mutate(did, |record| {
-                (*record).remove_signing_items( &signers_to_remove);
-            });
-
-            Self::deposit_event(RawEvent::RevokedSigningItems(did, signers_to_remove));
-            Ok(())
-        }
-
->>>>>>> 6beb8f38
+
         /// Sets a new master key for a DID.
         ///
         /// # Failure
@@ -501,7 +437,7 @@
 
         /// It sets permissions for an specific `target_key` key.
         /// Only the master key of an identity is able to set signing key permissions.
-        fn set_permission_to_signer(origin, did: IdentityId, signer: Signer, permissions: Vec<Permission>) -> Result {
+        pub fn set_permission_to_signer(origin, did: IdentityId, signer: Signer, permissions: Vec<Permission>) -> Result {
             let sender_key = Key::try_from( ensure_signed(origin)?.encode())?;
             let record = Self::grant_check_only_master_key( &sender_key, did)?;
 
@@ -524,11 +460,11 @@
         ///
         /// # Errors
         ///
-        fn freeze_signing_keys(origin, did: IdentityId) -> Result {
+        pub fn freeze_signing_keys(origin, did: IdentityId) -> Result {
             Self::set_frozen_signing_key_flags( origin, did, true)
         }
 
-        fn unfreeze_signing_keys(origin, did: IdentityId) -> Result {
+        pub fn unfreeze_signing_keys(origin, did: IdentityId) -> Result {
             Self::set_frozen_signing_key_flags( origin, did, false)
         }
 
@@ -553,24 +489,51 @@
         ///  - It can only called by master key owner.
         ///  - If any signing key is already linked to any identity, it will fail.
         ///  - If any signing key is already
-        pub fn add_signing_keys(origin, did: IdentityId, additional_keys: Vec<SigningKey>) -> Result {
+        pub fn add_signing_items(origin, did: IdentityId, signing_items: Vec<SigningItem>) -> Result {
             let sender_key = Key::try_from(ensure_signed(origin)?.encode())?;
             let _grants_checked = Self::grant_check_only_master_key(&sender_key, did)?;
 
             // Check constraint 1-to-1 in relation key-identity.
-            for skey in &additional_keys {
-                if !Self::can_key_be_linked_to_did( &skey.key, skey.key_type) {
-                    return Err( "One signing key can only belong to one DID");
+            for s_item in &signing_items{
+                if let Signer::Key(ref key) = s_item.signer {
+                    if !Self::can_key_be_linked_to_did( key, s_item.signer_type) {
+                        return Err( "One signing key can only belong to one DID");
+                    }
                 }
             }
 
             // Ignore any key which is already valid in that identity.
-            let authorized_sk = Self::did_records( did).signing_keys;
-            additional_keys.iter()
-                .filter( |sk| authorized_sk.contains(sk) == false)
-                .for_each( |sk| Self::add_pre_join_identity( sk, did));
-
-            Self::deposit_event(RawEvent::SigningKeysAdded(did, additional_keys));
+            let authorized_signing_items = Self::did_records( did).signing_items;
+            signing_items.iter()
+                .filter( |si| authorized_signing_items.contains(si) == false)
+                .for_each( |si| Self::add_pre_join_identity( si, did));
+
+            Self::deposit_event(RawEvent::NewSigningItems(did, signing_items));
+            Ok(())
+        }
+
+        /// Removes specified signing keys of a DID if present.
+        ///
+        /// # Failure
+        /// It can only called by master key owner.
+        pub fn remove_signing_items(origin, did: IdentityId, signers_to_remove: Vec<Signer>) -> Result {
+            let sender_key = Key::try_from(ensure_signed(origin)?.encode())?;
+            let _grants_checked = Self::grant_check_only_master_key(&sender_key, did)?;
+
+            // Remove any Pre-Authentication & link
+            signers_to_remove.iter().for_each( |signer| {
+                Self::remove_pre_join_identity( signer, did);
+                if let Signer::Key(ref key) = signer {
+                    Self::unlink_key_to_did(key, did);
+                }
+            });
+
+            // Update signing keys at Identity.
+            <DidRecords>::mutate(did, |record| {
+                (*record).remove_signing_items( &signers_to_remove);
+            });
+
+            Self::deposit_event(RawEvent::RevokedSigningItems(did, signers_to_remove));
             Ok(())
         }
 
@@ -593,75 +556,52 @@
         ///     * Each authorization has to be generated for `id` identity and its signature has to be
         ///  valid.
         ///     *  Keys should be able to linked to any identity.
-        pub fn add_signing_keys_with_authorization( origin,
+        pub fn add_signing_items_with_authorization( origin,
                 id: IdentityId,
-                additional_keys: Vec<SigningKeyWithAuth<T::AccountId>>,
-                signatures: Vec<T::OffChainSignature>) -> Result {
+                additional_keys: Vec<SigningItemWithAuth<T::AccountId>>,
+                signatures: Vec<T::OffChainSign>) -> Result {
             let sender = ensure_signed(origin)?;
             let sender_key = Key::try_from(sender.encode())?;
             let _grants_checked = Self::grant_check_only_master_key(&sender_key, id)?;
 
             ensure!( additional_keys.len() == signatures.len(),
-                "Keys and signatures has not the same size");
+                "Signing items and signatures has not the same size");
 
             // Verify signatures.
             let key_signature_iter = additional_keys.iter().zip( signatures.iter());
-            for (key_with_auth, signature) in key_signature_iter {
-                let target_id = &key_with_auth.authorization.target_id;
-                let signing_key = &key_with_auth.signing_key;
+            for (si_with_auth, signature) in key_signature_iter {
+                let target_id = &si_with_auth.authorization.target_id;
+                let si = &si_with_auth.signing_item;
 
                 ensure!( *target_id == id, "Authorization was created to different identity");
-                ensure!( Self::can_key_be_linked_to_did( &signing_key.key, signing_key.key_type),
-                    "One signing key can only belong to one identity");
-
-                let auth_data = key_with_auth.authorization.encode();
+                if let Signer::Key(ref key) = si.signer {
+                    ensure!( Self::can_key_be_linked_to_did( key, si.signer_type),
+                        "One signing key can only belong to one identity");
+                }
+
+                let auth_data = si_with_auth.authorization.encode();
                 // let key_account = T::AccountId::from_slice( signing_key.key.as_slice());
                 /// TODO Simple way to get AccountId from Key.
-                let key_account = &key_with_auth.account_id;
-
-                ensure!( signature.verify( &auth_data[..], key_account),
+                ensure!( signature.verify( &auth_data[..], &si_with_auth.account_id),
                     "Invalid Authorization signature");
             }
 
             // Link keys to identity and update that identity information.
-            additional_keys.iter().for_each( |key_with_auth| {
-                Self::link_key_to_did( &key_with_auth.signing_key.key, key_with_auth.signing_key.key_type, id);
+            additional_keys.iter().for_each( |si_with_auth| {
+                let si = & si_with_auth.signing_item;
+                if let Signer::Key(ref key) = si.signer {
+                    Self::link_key_to_did( key, si.signer_type, id);
+                }
             });
 
             <DidRecords>::mutate( id, |record| {
-                let keys = additional_keys.iter().map( |key_with_auth| {
-                        key_with_auth.signing_key.clone()
-                    })
+                let keys = additional_keys.iter().map( |si_with_auth| si_with_auth.signing_item.clone())
                     .collect::<Vec<_>>();
-                (*record).add_signing_keys( &keys[..]);
+                (*record).add_signing_items( &keys[..]);
             });
 
             Ok(())
         }
-
-        /// Removes specified signing keys of a DID if present.
-        ///
-        /// # Failure
-        /// It can only called by master key owner.
-        fn remove_signing_keys(origin, did: IdentityId, keys_to_remove: Vec<Key>) -> Result {
-            let sender_key = Key::try_from(ensure_signed(origin)?.encode())?;
-            let _grants_checked = Self::grant_check_only_master_key(&sender_key, did)?;
-
-            // Remove any Pre-Authentication & link
-            keys_to_remove.iter().for_each( |key| {
-                Self::remove_pre_join_identity( key, did);
-                Self::unlink_key_to_did(key, did);
-            });
-
-            // Update signing keys at Identity.
-            <DidRecords>::mutate(did, |record| {
-                (*record).remove_signing_keys( &keys_to_remove);
-            });
-
-            Self::deposit_event(RawEvent::SigningKeysRemoved(did, keys_to_remove));
-            Ok(())
-        }
-
 
         /// The key designated by `origin` accepts the authorization to join to `target_id`
         /// Identity.
@@ -1090,763 +1030,4 @@
     ) -> bool {
         Self::is_signer_authorized_with_permissions(did, signer, permissions)
     }
-}
-
-/// tests for this module
-#[cfg(test)]
-mod tests {
-    use super::*;
-    use primitives::SignerType;
-
-    use sr_io::{with_externalities, TestExternalities};
-    use sr_primitives::{
-        testing::Header,
-        traits::{BlakeTwo256, ConvertInto, IdentityLookup},
-        Perbill,
-    };
-    use srml_support::{
-        assert_err, assert_ok,
-        dispatch::{DispatchError, DispatchResult},
-        impl_outer_origin, parameter_types,
-    };
-    use std::result::Result;
-    use substrate_primitives::{Blake2Hasher, H256};
-
-    impl_outer_origin! {
-        pub enum Origin for IdentityTest {}
-    }
-
-    // For testing the module, we construct most of a mock runtime. This means
-    // first constructing a configuration type (`Test`) which `impl`s each of the
-    // configuration traits of modules we want to use.
-    #[derive(Clone, Eq, PartialEq)]
-    pub struct IdentityTest;
-
-    parameter_types! {
-        pub const BlockHashCount: u32 = 250;
-        pub const MaximumBlockWeight: u32 = 4096;
-        pub const MaximumBlockLength: u32 = 4096;
-        pub const AvailableBlockRatio: Perbill = Perbill::from_percent(75);
-    }
-
-    impl system::Trait for IdentityTest {
-        type Origin = Origin;
-        type Index = u64;
-        type BlockNumber = u64;
-        type Hash = H256;
-        type Hashing = BlakeTwo256;
-        type AccountId = u64;
-        type Lookup = IdentityLookup<Self::AccountId>;
-        type Header = Header;
-        type Event = ();
-
-        type Call = ();
-        type WeightMultiplierUpdate = ();
-        type BlockHashCount = BlockHashCount;
-        type MaximumBlockWeight = MaximumBlockWeight;
-        type MaximumBlockLength = MaximumBlockLength;
-        type AvailableBlockRatio = AvailableBlockRatio;
-        type Version = ();
-    }
-
-    parameter_types! {
-        pub const ExistentialDeposit: u64 = 0;
-        pub const TransferFee: u64 = 0;
-        pub const CreationFee: u64 = 0;
-        pub const TransactionBaseFee: u64 = 0;
-        pub const TransactionByteFee: u64 = 0;
-    }
-
-    impl balances::Trait for IdentityTest {
-        type Balance = u128;
-        type OnFreeBalanceZero = ();
-        type OnNewAccount = ();
-        type Event = ();
-        type TransactionPayment = ();
-        type DustRemoval = ();
-        type TransferPayment = ();
-
-        type ExistentialDeposit = ExistentialDeposit;
-        type TransferFee = TransferFee;
-        type CreationFee = CreationFee;
-        type TransactionBaseFee = TransactionBaseFee;
-        type TransactionByteFee = TransactionByteFee;
-        type WeightToFee = ConvertInto;
-        type Identity = super::Module<IdentityTest>;
-    }
-
-    parameter_types! {
-        pub const MinimumPeriod: u64 = 3;
-    }
-
-    impl timestamp::Trait for IdentityTest {
-        type Moment = u64;
-        type OnTimestampSet = ();
-        type MinimumPeriod = MinimumPeriod;
-    }
-
-    #[derive(codec::Encode, codec::Decode, Debug, Clone, Eq, PartialEq)]
-    pub struct IdentityProposal {
-        pub dummy: u8,
-    }
-
-    impl sr_primitives::traits::Dispatchable for IdentityProposal {
-        type Origin = Origin;
-        type Trait = IdentityTest;
-        type Error = DispatchError;
-
-        fn dispatch(self, _origin: Self::Origin) -> DispatchResult<Self::Error> {
-            Ok(())
-        }
-    }
-
-    impl super::Trait for IdentityTest {
-        type Event = ();
-        type Proposal = IdentityProposal;
-    }
-
-    type Identity = super::Module<IdentityTest>;
-
-    /// Create externalities
-    fn build_ext() -> TestExternalities<Blake2Hasher> {
-        system::GenesisConfig::default()
-            .build_storage::<IdentityTest>()
-            .unwrap()
-            .into()
-    }
-
-    /// It creates an Account and registers its DID.
-    fn make_account(
-        id: &u64,
-    ) -> Result<(<IdentityTest as system::Trait>::Origin, IdentityId), &'static str> {
-        let signed_id = Origin::signed(id.clone());
-        Identity::register_did(signed_id.clone(), vec![])?;
-        let did = Identity::get_identity(&Key::try_from(id.encode())?).unwrap();
-        Ok((signed_id, did))
-    }
-
-    #[test]
-    fn only_claim_issuers_can_add_claims() {
-        with_externalities(&mut build_ext(), || {
-            let (_owner, owner_did) = make_account(&Identity::owner()).unwrap();
-            let (issuer, issuer_did) = make_account(&2).unwrap();
-            let (claim_issuer, claim_issuer_did) = make_account(&3).unwrap();
-
-            let claim_value = ClaimValue {
-                data_type: DataTypes::VecU8,
-                value: "some_value".as_bytes().to_vec(),
-            };
-
-            assert_ok!(Identity::add_claim(
-                claim_issuer.clone(),
-                claim_issuer_did,
-                "some_key".as_bytes().to_vec(),
-                claim_issuer_did.clone(),
-                100u64,
-                claim_value.clone()
-            ));
-
-            assert_err!(
-                Identity::add_claim(
-                    claim_issuer.clone(),
-                    owner_did.clone(),
-                    "some_key".as_bytes().to_vec(),
-                    issuer_did.clone(),
-                    100u64,
-                    claim_value.clone()
-                ),
-                "did_issuer must be a claim issuer or master key for DID"
-            );
-            assert_err!(
-                Identity::add_claim(
-                    issuer.clone(),
-                    issuer_did.clone(),
-                    "some_key".as_bytes().to_vec(),
-                    claim_issuer_did.clone(),
-                    100u64,
-                    claim_value.clone()
-                ),
-                "Sender must hold a claim issuer\'s signing key"
-            );
-        });
-    }
-
-    /// TODO Add `Signer::Identity(..)` test.
-    #[test]
-    fn only_master_or_signing_keys_can_authenticate_as_an_identity() {
-        with_externalities(&mut build_ext(), || {
-            let owner_id = Identity::owner();
-            let owner_signer = Signer::Key(Key::try_from(owner_id.encode()).unwrap());
-            let (_owner, owner_did) = make_account(&owner_id).unwrap();
-            let (a, a_did) = make_account(&2).unwrap();
-            let (_b, b_did) = make_account(&3).unwrap();
-            let charlie_acc = 4u64;
-            let charlie_key = Key::try_from(charlie_acc.encode()).unwrap();
-            let charlie_signer = Signer::Key(charlie_key);
-            let charlie_signing_item =
-                SigningItem::new(charlie_signer.clone(), vec![Permission::Admin]);
-
-            assert_ok!(Identity::add_signing_items(
-                a.clone(),
-                a_did,
-                vec![charlie_signing_item]
-            ));
-            assert_ok!(Identity::authorize_join_to_identity(
-                Origin::signed(charlie_acc),
-                a_did
-            ));
-
-            // Check master key on master and signing_keys.
-            assert!(Identity::is_signer_authorized(owner_did, &owner_signer));
-            assert!(Identity::is_signer_authorized(a_did, &charlie_signer));
-
-            assert!(Identity::is_signer_authorized(b_did, &charlie_signer) == false);
-
-            // ... and remove that key.
-            assert_ok!(Identity::remove_signing_items(
-                a.clone(),
-                a_did.clone(),
-                vec![charlie_signer.clone()]
-            ));
-            assert!(Identity::is_signer_authorized(a_did, &charlie_signer) == false);
-        });
-    }
-
-    #[test]
-    fn revoking_claims() {
-        with_externalities(&mut build_ext(), || {
-            let (owner, owner_did) = make_account(&Identity::owner()).unwrap();
-            let (issuer, issuer_did) = make_account(&2).unwrap();
-            let (claim_issuer, claim_issuer_did) = make_account(&3).unwrap();
-
-            assert_ok!(Identity::add_claim_issuer(
-                owner.clone(),
-                owner_did,
-                claim_issuer_did
-            ));
-
-            let claim_value = ClaimValue {
-                data_type: DataTypes::VecU8,
-                value: "some_value".as_bytes().to_vec(),
-            };
-
-            assert_ok!(Identity::add_claim(
-                claim_issuer.clone(),
-                claim_issuer_did,
-                "some_key".as_bytes().to_vec(),
-                claim_issuer_did,
-                100u64,
-                claim_value.clone()
-            ));
-
-            assert_err!(
-                Identity::revoke_claim(
-                    issuer.clone(),
-                    issuer_did,
-                    "some_key".as_bytes().to_vec(),
-                    claim_issuer_did
-                ),
-                "Sender must hold a claim issuer\'s signing key"
-            );
-
-            assert_ok!(Identity::revoke_claim(
-                claim_issuer.clone(),
-                owner_did,
-                "some_key".as_bytes().to_vec(),
-                claim_issuer_did
-            ));
-        });
-    }
-
-    #[test]
-    fn only_master_key_can_add_signing_key_permissions() {
-        with_externalities(
-            &mut build_ext(),
-            &only_master_key_can_add_signing_key_permissions_with_externalities,
-        );
-    }
-
-    fn only_master_key_can_add_signing_key_permissions_with_externalities() {
-        let (alice_acc, bob_acc, charlie_acc) = (1u64, 2u64, 3u64);
-        let (bob_key, charlie_key) = (
-            Key::try_from(bob_acc.encode()).unwrap(),
-            Key::try_from(charlie_acc.encode()).unwrap(),
-        );
-        let (alice, alice_did) = make_account(&alice_acc).unwrap();
-
-        assert_ok!(Identity::add_signing_items(
-            alice.clone(),
-            alice_did,
-            vec![SigningItem::from(bob_key), SigningItem::from(charlie_key)]
-        ));
-        assert_ok!(Identity::authorize_join_to_identity(
-            Origin::signed(bob_acc),
-            alice_did
-        ));
-        assert_ok!(Identity::authorize_join_to_identity(
-            Origin::signed(charlie_acc),
-            alice_did
-        ));
-
-        // Only `alice` is able to update `bob`'s permissions and `charlie`'s permissions.
-        assert_ok!(Identity::set_permission_to_signer(
-            alice.clone(),
-            alice_did,
-            Signer::Key(bob_key),
-            vec![Permission::Operator]
-        ));
-        assert_ok!(Identity::set_permission_to_signer(
-            alice.clone(),
-            alice_did,
-            Signer::Key(charlie_key),
-            vec![Permission::Admin, Permission::Operator]
-        ));
-
-        // Bob tries to get better permission by himself at `alice` Identity.
-        assert_err!(
-            Identity::set_permission_to_signer(
-                Origin::signed(bob_acc),
-                alice_did,
-                Signer::Key(bob_key),
-                vec![Permission::Full]
-            ),
-            "Only master key of an identity is able to execute this operation"
-        );
-
-        // Bob tries to remove Charlie's permissions at `alice` Identity.
-        assert_err!(
-            Identity::set_permission_to_signer(
-                Origin::signed(bob_acc),
-                alice_did,
-                Signer::Key(charlie_key),
-                vec![]
-            ),
-            "Only master key of an identity is able to execute this operation"
-        );
-
-        // Alice over-write some permissions.
-        assert_ok!(Identity::set_permission_to_signer(
-            alice.clone(),
-            alice_did,
-            Signer::Key(bob_key),
-            vec![]
-        ));
-    }
-
-    #[test]
-    fn add_signing_keys_with_specific_type() {
-        with_externalities(
-            &mut build_ext(),
-            &add_signing_keys_with_specific_type_with_externalities,
-        );
-    }
-
-    /// It tests that signing key can be added using non-default key type
-    /// (`SignerType::External`).
-    fn add_signing_keys_with_specific_type_with_externalities() {
-        let (alice_acc, bob_acc, charlie_acc, dave_acc) = (1u64, 2u64, 3u64, 4u64);
-        let (charlie_key, dave_key) = (
-            Key::try_from(charlie_acc.encode()).unwrap(),
-            Key::try_from(dave_acc.encode()).unwrap(),
-        );
-
-        // Create keys using non-default type.
-        let charlie_signing_key = SigningItem {
-            signer: Signer::Key(charlie_key),
-            signer_type: SignerType::Relayer,
-            permissions: vec![],
-        };
-        let dave_signing_key = SigningItem {
-            signer: Signer::Key(dave_key),
-            signer_type: SignerType::Multisig,
-            permissions: vec![],
-        };
-
-        // Add signing keys with non-default type.
-        let (alice, alice_did) = make_account(&alice_acc).unwrap();
-        assert_ok!(Identity::add_signing_items(
-            alice,
-            alice_did,
-            vec![charlie_signing_key, dave_signing_key.clone()]
-        ));
-
-        // Register did with non-default type.
-        assert_ok!(Identity::register_did(
-            Origin::signed(bob_acc),
-            vec![dave_signing_key]
-        ));
-    }
-
-    /// It verifies that frozen keys are recovered after `unfreeze` call.
-    #[test]
-    fn freeze_signing_keys_test() {
-        with_externalities(&mut build_ext(), &freeze_signing_keys_with_externalities);
-    }
-
-    fn freeze_signing_keys_with_externalities() {
-        let (alice_acc, bob_acc, charlie_acc, dave_acc) = (1u64, 2u64, 3u64, 4u64);
-        let (bob_key, charlie_key, dave_key) = (
-            Key::try_from(bob_acc.encode()).unwrap(),
-            Key::try_from(charlie_acc.encode()).unwrap(),
-            Key::try_from(dave_acc.encode()).unwrap(),
-        );
-
-        let bob_signing_key = SigningItem::new(Signer::Key(bob_key), vec![Permission::Admin]);
-        let charlie_signing_key =
-            SigningItem::new(Signer::Key(charlie_key), vec![Permission::Operator]);
-        let dave_signing_key = SigningItem::from(dave_key);
-
-        // Add signing keys.
-        let (alice, alice_did) = make_account(&alice_acc).unwrap();
-        let signing_keys_v1 = vec![bob_signing_key.clone(), charlie_signing_key];
-        assert_ok!(Identity::add_signing_items(
-            alice.clone(),
-            alice_did,
-            signing_keys_v1.clone()
-        ));
-        assert_ok!(Identity::authorize_join_to_identity(
-            Origin::signed(bob_acc),
-            alice_did
-        ));
-        assert_ok!(Identity::authorize_join_to_identity(
-            Origin::signed(charlie_acc),
-            alice_did
-        ));
-
-        assert_eq!(
-            Identity::is_signer_authorized(alice_did, &Signer::Key(bob_key)),
-            true
-        );
-
-        // Freeze signing keys: bob & charlie.
-        assert_err!(
-            Identity::freeze_signing_keys(Origin::signed(bob_acc), alice_did.clone()),
-            "Only master key of an identity is able to execute this operation"
-        );
-        assert_ok!(Identity::freeze_signing_keys(
-            alice.clone(),
-            alice_did.clone()
-        ));
-
-        assert_eq!(
-            Identity::is_signer_authorized(alice_did, &Signer::Key(bob_key)),
-            false
-        );
-
-        // Add new signing keys.
-        let signing_keys_v2 = vec![dave_signing_key.clone()];
-        assert_ok!(Identity::add_signing_items(
-            alice.clone(),
-            alice_did.clone(),
-            signing_keys_v2.clone()
-        ));
-        assert_ok!(Identity::authorize_join_to_identity(
-            Origin::signed(dave_acc),
-            alice_did
-        ));
-        assert_eq!(
-            Identity::is_signer_authorized(alice_did, &Signer::Key(dave_key)),
-            false
-        );
-
-        // update permission of frozen keys.
-        assert_ok!(Identity::set_permission_to_signer(
-            alice.clone(),
-            alice_did.clone(),
-            Signer::Key(bob_key),
-            vec![Permission::Operator]
-        ));
-
-        // unfreeze all
-        assert_err!(
-            Identity::unfreeze_signing_keys(Origin::signed(bob_acc), alice_did.clone()),
-            "Only master key of an identity is able to execute this operation"
-        );
-        assert_ok!(Identity::unfreeze_signing_keys(
-            alice.clone(),
-            alice_did.clone()
-        ));
-
-        assert_eq!(
-            Identity::is_signer_authorized(alice_did, &Signer::Key(dave_key)),
-            true
-        );
-    }
-
-    /// It double-checks that frozen keys are removed too.
-    #[test]
-    fn remove_frozen_signing_keys_test() {
-        with_externalities(
-            &mut build_ext(),
-            &remove_frozen_signing_keys_with_externalities,
-        );
-    }
-
-    fn remove_frozen_signing_keys_with_externalities() {
-        let (alice_acc, bob_acc, charlie_acc) = (1u64, 2u64, 3u64);
-        let (bob_key, charlie_key) = (
-            Key::try_from(bob_acc.encode()).unwrap(),
-            Key::try_from(charlie_acc.encode()).unwrap(),
-        );
-
-        let bob_signing_key = SigningItem::new(Signer::Key(bob_key), vec![Permission::Admin]);
-        let charlie_signing_key =
-            SigningItem::new(Signer::Key(charlie_key), vec![Permission::Operator]);
-
-        // Add signing keys.
-        let (alice, alice_did) = make_account(&alice_acc).unwrap();
-        let signing_keys_v1 = vec![bob_signing_key, charlie_signing_key.clone()];
-        assert_ok!(Identity::add_signing_items(
-            alice.clone(),
-            alice_did,
-            signing_keys_v1.clone()
-        ));
-        assert_ok!(Identity::authorize_join_to_identity(
-            Origin::signed(bob_acc),
-            alice_did
-        ));
-        assert_ok!(Identity::authorize_join_to_identity(
-            Origin::signed(charlie_acc),
-            alice_did
-        ));
-
-        // Freeze all signing keys
-        assert_ok!(Identity::freeze_signing_keys(alice.clone(), alice_did));
-
-        // Remove Bob's key.
-        assert_ok!(Identity::remove_signing_items(
-            alice.clone(),
-            alice_did,
-            vec![Signer::Key(bob_key)]
-        ));
-        // Check DidRecord.
-        let did_rec = Identity::did_records(alice_did);
-        assert_eq!(did_rec.signing_items, vec![charlie_signing_key]);
-    }
-
-    #[test]
-    fn add_claim_issuer_tests() {
-        with_externalities(&mut build_ext(), &add_claim_issuer_tests_with_externalities);
-    }
-
-    fn add_claim_issuer_tests_with_externalities() {
-        // Register identities
-        let (alice_acc, bob_acc, charlie_acc) = (1u64, 2u64, 3u64);
-        let (alice, alice_did) = make_account(&alice_acc).unwrap();
-        let (_bob, bob_did) = make_account(&bob_acc).unwrap();
-
-        // Check `add_claim_issuer` constraints.
-        assert_ok!(Identity::add_claim_issuer(
-            alice.clone(),
-            alice_did.clone(),
-            bob_did.clone()
-        ));
-        assert_err!(
-            Identity::add_claim_issuer(
-                Origin::signed(charlie_acc),
-                alice_did.clone(),
-                bob_did.clone()
-            ),
-            "Only master key of an identity is able to execute this operation"
-        );
-        assert_err!(
-            Identity::add_claim_issuer(alice, alice_did.clone(), alice_did),
-            "Master key cannot add itself as claim issuer"
-        );
-    }
-
-    #[test]
-    fn enforce_uniqueness_keys_in_identity_tests() {
-        with_externalities(&mut build_ext(), &enforce_uniqueness_keys_in_identity);
-    }
-
-    fn enforce_uniqueness_keys_in_identity() {
-        let unique_error = "One signing key can only belong to one DID";
-        // Register identities
-        let (a_acc, b_acc, c_acc, d_acc) = (1u64, 2u64, 3u64, 4u64);
-        let (alice, alice_id) = make_account(&a_acc).unwrap();
-        let (bob, bob_id) = make_account(&b_acc).unwrap();
-
-        // Check external signed key uniqueness.
-        let charlie_key = Key::try_from(c_acc.encode()).unwrap();
-        let charlie_sk = SigningItem::new(Signer::Key(charlie_key), vec![Permission::Operator]);
-        assert_ok!(Identity::add_signing_items(
-            alice.clone(),
-            alice_id,
-            vec![charlie_sk.clone()]
-        ));
-        assert_ok!(Identity::authorize_join_to_identity(
-            Origin::signed(c_acc),
-            alice_id
-        ));
-
-        assert_err!(
-            Identity::add_signing_items(bob.clone(), bob_id, vec![charlie_sk]),
-            unique_error
-        );
-
-        // Check non-external signed key non-uniqueness.
-        let dave_key = Key::try_from(d_acc.encode()).unwrap();
-        let dave_sk = SigningItem {
-            signer: Signer::Key(dave_key),
-            signer_type: SignerType::Multisig,
-            permissions: vec![Permission::Operator],
-        };
-        assert_ok!(Identity::add_signing_items(
-            alice.clone(),
-            alice_id,
-            vec![dave_sk.clone()]
-        ));
-        assert_ok!(Identity::add_signing_items(
-            bob.clone(),
-            bob_id,
-            vec![dave_sk]
-        ));
-
-        // Check that master key acts like external signed key.
-        let bob_key = Key::try_from(b_acc.encode()).unwrap();
-        let bob_sk_as_mutisig = SigningItem {
-            signer: Signer::Key(bob_key),
-            signer_type: SignerType::Multisig,
-            permissions: vec![Permission::Operator],
-        };
-        assert_err!(
-            Identity::add_signing_items(alice.clone(), alice_id, vec![bob_sk_as_mutisig]),
-            unique_error
-        );
-
-        let bob_sk = SigningItem::new(Signer::Key(bob_key), vec![Permission::Admin]);
-        assert_err!(
-            Identity::add_signing_items(alice.clone(), alice_id, vec![bob_sk]),
-            unique_error
-        );
-    }
-
-    #[test]
-    fn add_remove_signing_identities() {
-        with_externalities(
-            &mut build_ext(),
-            &add_remove_signing_identities_with_externalities,
-        );
-    }
-
-    fn add_remove_signing_identities_with_externalities() {
-        let (a_acc, b_acc, c_acc, d_acc) = (1u64, 2u64, 3u64, 4u64);
-        let (alice, alice_id) = make_account(&a_acc).unwrap();
-        let (_bob, bob_id) = make_account(&b_acc).unwrap();
-        let (_charlie, charlie_id) = make_account(&c_acc).unwrap();
-        let (_dave, dave_id) = make_account(&d_acc).unwrap();
-
-        assert_ok!(Identity::add_signing_items(
-            alice.clone(),
-            alice_id,
-            vec![SigningItem::from(bob_id), SigningItem::from(charlie_id)]
-        ));
-        assert_ok!(Identity::authorize_join_to_identity(
-            Origin::signed(b_acc),
-            alice_id
-        ));
-        assert_ok!(Identity::authorize_join_to_identity(
-            Origin::signed(c_acc),
-            alice_id
-        ));
-        assert_eq!(
-            Identity::is_signer_authorized(alice_id, &Signer::Identity(bob_id)),
-            true
-        );
-
-        assert_ok!(Identity::remove_signing_items(
-            alice.clone(),
-            alice_id,
-            vec![Signer::Identity(bob_id), Signer::Identity(dave_id)]
-        ));
-
-        let alice_rec = Identity::did_records(alice_id);
-        assert_eq!(alice_rec.signing_items, vec![SigningItem::from(charlie_id)]);
-
-        // Check is_authorized_identity
-        assert_eq!(
-            Identity::is_signer_authorized(alice_id, &Signer::Identity(charlie_id)),
-            true
-        );
-        assert_eq!(
-            Identity::is_signer_authorized(alice_id, &Signer::Identity(bob_id)),
-            false
-        );
-    }
-
-    #[test]
-    fn two_step_join_id() {
-        with_externalities(&mut build_ext(), &two_step_join_id_with_ext);
-    }
-
-    fn two_step_join_id_with_ext() {
-        let (a_acc, b_acc, c_acc, d_acc, e_acc) = (1u64, 2u64, 3u64, 4u64, 5u64);
-        let (a, a_id) = make_account(&a_acc).unwrap();
-        let (b, b_id) = make_account(&b_acc).unwrap();
-
-        let c_sk = SigningItem::new(
-            Signer::Key(Key::try_from(c_acc.encode()).unwrap()),
-            vec![Permission::Operator],
-        );
-        let d_sk = SigningItem::new(
-            Signer::Key(Key::try_from(d_acc.encode()).unwrap()),
-            vec![Permission::Full],
-        );
-        let e_sk = SigningItem::new(
-            Signer::Key(Key::try_from(e_acc.encode()).unwrap()),
-            vec![Permission::Full],
-        );
-
-        // Check 1-to-1 relation between key and identity.
-        let signing_keys = vec![c_sk.clone(), d_sk.clone(), e_sk.clone()];
-        assert_ok!(Identity::add_signing_items(
-            a.clone(),
-            a_id,
-            signing_keys.clone()
-        ));
-        assert_ok!(Identity::add_signing_items(b, b_id, signing_keys));
-        assert_eq!(Identity::is_signer_authorized(a_id, &c_sk.signer), false);
-
-        assert_ok!(Identity::authorize_join_to_identity(
-            Origin::signed(c_acc),
-            a_id
-        ));
-        assert_eq!(Identity::is_signer_authorized(a_id, &c_sk.signer), true);
-
-        assert_err!(
-            Identity::authorize_join_to_identity(Origin::signed(c_acc), b_id),
-            "Key is already linked to an identity"
-        );
-        assert_eq!(Identity::is_signer_authorized(b_id, &c_sk.signer), false);
-
-        // Check after remove a signing key.
-        assert_ok!(Identity::authorize_join_to_identity(
-            Origin::signed(d_acc),
-            a_id
-        ));
-        assert_eq!(Identity::is_signer_authorized(a_id, &d_sk.signer), true);
-        assert_ok!(Identity::remove_signing_items(
-            a.clone(),
-            a_id,
-            vec![d_sk.signer.clone()]
-        ));
-        assert_eq!(Identity::is_signer_authorized(a_id, &d_sk.signer), false);
-
-        // Check remove pre-authorization from master and itself.
-        assert_err!(
-            Identity::unauthorized_join_to_identity(a.clone(), e_sk.signer.clone(), b_id),
-            "Account cannot remove this authorization"
-        );
-        assert_ok!(Identity::unauthorized_join_to_identity(
-            a,
-            e_sk.signer.clone(),
-            a_id
-        ));
-        assert_ok!(Identity::unauthorized_join_to_identity(
-            Origin::signed(e_acc),
-            e_sk.signer,
-            b_id
-        ));
-    }
 }