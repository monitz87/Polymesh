use rstd::{convert::TryFrom, prelude::*};

use crate::balances;

use primitives::{DidRecord, IdentityId, Key, KeyRole, SigningKey};

use codec::Encode;
use sr_primitives::traits::{CheckedAdd, CheckedSub};
use srml_support::{
    decl_event, decl_module, decl_storage,
    dispatch::Result,
    ensure,
    traits::{Currency, ExistenceRequirement, WithdrawReason},
};
use system::{self, ensure_signed};

#[derive(codec::Encode, codec::Decode, Default, Clone, PartialEq, Eq, Debug)]
pub struct Claim<U> {
    topic: u32,
    schema: u32,
    bytes: Vec<u8>,
    expiry: U,
}

#[derive(codec::Encode, codec::Decode, Default, Clone, PartialEq, Eq, Debug)]
pub struct ClaimRecord<U> {
    claim: Claim<U>,
    revoked: bool,
    /// issuer DID
    issued_by: IdentityId,
    attestation: Vec<u8>,
}

/// The module's configuration trait.
pub trait Trait: system::Trait + balances::Trait + timestamp::Trait {
    /// The overarching event type.
    type Event: From<Event<Self>> + Into<<Self as system::Trait>::Event>;
}

decl_storage! {
    trait Store for Module<T: Trait> as identity {

        Owner get(owner) config(): T::AccountId;

        /// DID -> identity info
        pub DidRecords get(did_records): map IdentityId => DidRecord<T::Balance>;

        /// DID -> bool that indicates if signing keys are frozen.
        pub IsDidFrozen get(is_did_frozen): map IdentityId => bool;

        /// DID -> DID claim issuers
        pub ClaimIssuers get(claim_issuers): map IdentityId => Vec<IdentityId>;

        /// DID -> Associated claims
        pub Claims get(claims): map IdentityId => Vec<ClaimRecord<T::Moment>>;

        // Signing key => DID
        pub SigningKeyDid get(signing_key_did): map Key => IdentityId;

        // Signing key => Charge Fee to did?. Default is false i.e. the fee will be charged from user balance
        pub ChargeDid get(charge_did): map Key => bool;

        /// How much does creating a DID cost
        pub DidCreationFee get(did_creation_fee) config(): T::Balance;
    }
}

decl_module! {
    /// The module declaration.
    pub struct Module<T: Trait> for enum Call where origin: T::Origin {
        // Initializing events
        // this is needed only if you are using events in your module
        fn deposit_event() = default;

        fn set_charge_did(origin, charge_did: bool) -> Result {
            let sender = ensure_signed(origin)?;
            let sender_key = Key::try_from( sender.encode())?;
            <ChargeDid>::insert(sender_key, charge_did);
            Ok(())
        }

        /// Register signing keys for a new DID. Uses origin key as the master key
        pub fn register_did(origin, did: IdentityId, signing_keys: Vec<SigningKey>) -> Result {
            let sender = ensure_signed(origin)?;
            let master_key = Key::try_from( sender.encode())?;

            // Make sure there's no pre-existing entry for the DID
            ensure!(!<DidRecords<T>>::exists(did), "DID must be unique");

            // TODO: Subtract the fee
            let _imbalance = <balances::Module<T> as Currency<_>>::withdraw(
                &sender,
                Self::did_creation_fee(),
                WithdrawReason::Fee,
                ExistenceRequirement::KeepAlive
                )?;

            for roled_key in &signing_keys {
                let key = &roled_key.key;
                if <SigningKeyDid>::exists(key) {
                    ensure!(<SigningKeyDid>::get(key) == did, "One signing key can only belong to one DID");
                }
            }

            for roled_key in &signing_keys {
                <SigningKeyDid>::insert( &roled_key.key, did.clone());
            }

            let record = DidRecord {
                signing_keys: signing_keys.clone(),
                master_key,
                ..Default::default()
            };

            <DidRecords<T>>::insert(did, record);

            Self::deposit_event(RawEvent::NewDid(did, sender, signing_keys));
            Ok(())
        }

        /// Adds new signing keys for a DID. Only called by master key owner.
        pub fn add_signing_keys(origin, did: IdentityId, additional_keys: Vec<SigningKey>) -> Result {
            let sender_key = Key::try_from(ensure_signed(origin)?.encode())?;
            let _grants_checked = Self::grant_check_only_master_key(&sender_key, did)?;

            for skey in &additional_keys {
                if <SigningKeyDid>::exists(&skey.key) {
                    ensure!(<SigningKeyDid>::get(&skey.key) == did, "One signing key can only belong to one DID");
                }
            }

            for skey in &additional_keys {
                <SigningKeyDid>::insert(&skey.key, did);
            }

            <DidRecords<T>>::mutate( did,
            |record| {
                // Concatenate new keys while making sure the key set is
                // unique
                let mut new_roled_keys = additional_keys.iter()
                    .filter( |&add_key| {
                        record.signing_keys.iter()
                        .find( |&rk| rk == add_key)
                        .is_none()
                    })
                    .cloned()
                    .collect::<Vec<_>>();

                (*record).signing_keys.append( &mut new_roled_keys);
            });

            Self::deposit_event(RawEvent::SigningKeysAdded(did, additional_keys));

            Ok(())
        }

        /// Removes specified signing keys of a DID if present. Only called by master key owner.
        fn remove_signing_keys(origin, did: IdentityId, keys_to_remove: Vec<Key>) -> Result {
            let sender_key = Key::try_from(ensure_signed(origin)?.encode())?;
            let _grants_checked = Self::grant_check_only_master_key(&sender_key, did)?;

            for key in &keys_to_remove {
                if <SigningKeyDid>::exists(key) {
                    ensure!(<SigningKeyDid>::get(key) == did, "Signing key does not belong to this DID");
                }
            }

            for key in &keys_to_remove {
                <SigningKeyDid>::remove(key);
            }

            <DidRecords<T>>::mutate(did,
            |record| {
                (*record).signing_keys.retain( |skey| keys_to_remove.iter()
                        .find(|&rk| skey == rk)
                        .is_none());
            });

            Self::deposit_event(RawEvent::SigningKeysRemoved(did, keys_to_remove));

            Ok(())
        }

        /// Sets a new master key for a DID. Only called by master key owner.
        fn set_master_key(origin, did: IdentityId, new_key: Key) -> Result {
            let sender = ensure_signed(origin)?;
            let sender_key = Key::try_from( sender.encode())?;
            let _grants_checked = Self::grant_check_only_master_key(&sender_key, did)?;

            <DidRecords<T>>::mutate(did,
            |record| {
                (*record).master_key = new_key.clone();
            });

            Self::deposit_event(RawEvent::NewMasterKey(did, sender, new_key));
            Ok(())
        }

        /// Adds funds to a DID.
        pub fn fund_poly(origin, did: IdentityId, amount: <T as balances::Trait>::Balance) -> Result {
            let sender = ensure_signed(origin)?;

            ensure!(<DidRecords<T>>::exists(did), "DID must already exist");

            let record = <DidRecords<T>>::get(did);

            // We must know that new balance is valid without creating side effects
            let new_record_balance = record.balance.checked_add(&amount).ok_or("overflow occured when increasing DID balance")?;

            let _imbalance = <balances::Module<T> as Currency<_>>::withdraw(
                &sender,
                amount,
                WithdrawReason::Fee,
                ExistenceRequirement::KeepAlive
                )?;

            <DidRecords<T>>::mutate(did, |record| {
                (*record).balance = new_record_balance;
            });

            Self::deposit_event(RawEvent::PolyDepositedInDid(did, sender, amount));

            Ok(())
        }

        /// Withdraws funds from a DID. Only called by master key owner.
        fn withdrawy_poly(origin, did: IdentityId, amount: <T as balances::Trait>::Balance) -> Result {
            let sender = ensure_signed(origin)?;
            let record = Self::grant_check_only_master_key( &Key::try_from( sender.encode())?, did)?;

            // We must know that new balance is valid without creating side effects
            let new_record_balance = record.balance.checked_sub(&amount).ok_or("underflow occured when decreasing DID balance")?;

            let _imbalance = <balances::Module<T> as Currency<_>>::deposit_into_existing(&sender, amount)?;

            <DidRecords<T>>::mutate(did, |record| {
                (*record).balance = new_record_balance;
            });

            Self::deposit_event(RawEvent::PolyWithdrawnFromDid(did, sender, amount));

            Ok(())
        }

        /// Transfers funds between DIDs.
        fn transfer_poly(origin, did: IdentityId, to_did: IdentityId, amount: <T as balances::Trait>::Balance) -> Result {
            let sender = ensure_signed(origin)?;

            // Check that sender is allowed to act on behalf of `did`
            ensure!(Self::is_signing_key(did, &Key::try_from(sender.encode())?), "sender must be a signing key for DID");

            let from_record = <DidRecords<T>>::get(did);
            let to_record = <DidRecords<T>>::get(to_did);

            // Same for `from`
            let new_from_balance = from_record.balance.checked_sub(&amount).ok_or("Sender must have sufficient funds")?;

            // Compute new `to_did` balance and check that beneficiary's balance can be increased
            let new_to_balance = to_record.balance.checked_add(&amount).ok_or("Failed to increase to_did balance")?;

            // Alter from record
            <DidRecords<T>>::mutate(did, |record| {
                record.balance = new_from_balance;
            });

            // Alter to record
            <DidRecords<T>>::mutate(to_did, |record| {
                record.balance = new_to_balance;
            });

            Ok(())
        }

        /// Appends a claim issuer DID to a DID. Only called by master key owner.
        fn add_claim_issuer(origin, did: IdentityId, claim_issuer_did: IdentityId) -> Result {
            let sender_key = Key::try_from( ensure_signed(origin)?.encode())?;
            let _grant_checked = Self::grant_check_only_master_key( &sender_key, did)?;

            // Master key shouldn't be added itself as claim issuer.
            ensure!( did != claim_issuer_did, "Master key cannot add itself as claim issuer");

<<<<<<< HEAD
            // Check that claim issuer did exists
            ensure!(<DidRecords<T>>::exists(&did), "Claim Issuer DID must already exist");

            <ClaimIssuers>::mutate(did.clone(), |old_claim_issuers| {
                if !old_claim_issuers.contains(&did_issuer) {
                    old_claim_issuers.push(did_issuer.clone());
=======
            <ClaimIssuers>::mutate(did, |old_claim_issuers| {
                if !old_claim_issuers.contains(&claim_issuer_did) {
                    old_claim_issuers.push(claim_issuer_did);
>>>>>>> 49f7f964
                }
            });

            Self::deposit_event(RawEvent::NewClaimIssuer(did, claim_issuer_did));
            Ok(())
        }

        /// Removes a claim issuer DID. Only called by master key owner.
        fn remove_claim_issuer(origin, did: IdentityId, did_issuer: IdentityId) -> Result {
            let sender_key = Key::try_from( ensure_signed(origin)?.encode())?;
            let _grant_checked = Self::grant_check_only_master_key( &sender_key, did)?;

            ensure!(<DidRecords<T>>::exists(did_issuer), "claim issuer DID must already exist");

            <ClaimIssuers>::mutate(did, |old_claim_issuers| {
                *old_claim_issuers = old_claim_issuers
                    .iter()
                    .filter(|&issuer| *issuer != did_issuer)
                    .cloned()
                    .collect();
            });

            Self::deposit_event(RawEvent::RemovedClaimIssuer(did, did_issuer));
            Ok(())
        }

        /// Adds new claim records. Only called by did_issuer's signing key
        fn add_claim(origin, did: IdentityId, did_issuer: IdentityId, claims: Vec<Claim<T::Moment>>) -> Result {
            let sender = ensure_signed(origin)?;

            ensure!(<DidRecords<T>>::exists(did), "DID must already exist");
            ensure!(<DidRecords<T>>::exists(did_issuer), "claim issuer DID must already exist");

            let sender_key = Key::try_from( sender.encode())?;
            ensure!(Self::is_claim_issuer(did, did_issuer) || Self::is_master_key(did, &sender_key), "did_issuer must be a claim issuer or master key for DID");

            // Verify that sender key is one of did_issuer's signing keys
            ensure!(Self::is_signing_key(did_issuer, &sender_key), "Sender must hold a claim issuer's signing key");

            <Claims<T>>::mutate(did, |claim_records| {
                let mut new_records = claims
                    .iter()
                    .cloned()
                    .map(|claim| ClaimRecord {
                        claim,
                        revoked: false,
                        issued_by: did_issuer,
                        attestation: Vec::new(),
                    })
                    .collect();

                claim_records.append(&mut new_records);
            });

            Self::deposit_event(RawEvent::NewClaims(did, did_issuer, claims));

            Ok(())
        }

        /// Adds new claim records with an attestation. Only called by issuer signing keys
        fn add_claim_with_attestation(origin, did: IdentityId, did_issuer: IdentityId, claims: Vec<Claim<T::Moment>>, attestation: Vec<u8>) -> Result {
            let sender = ensure_signed(origin)?;

            ensure!(<DidRecords<T>>::exists(did), "DID must already exist");
            ensure!(<DidRecords<T>>::exists(did_issuer), "claim issuer DID must already exist");

            let sender_key = Key::try_from( sender.encode())?;
            ensure!(Self::is_claim_issuer(did, did_issuer) || Self::is_master_key(did, &sender_key), "did_issuer must be a claim issuer or master key for DID");

            // Verify that sender key is one of did_issuer's signing keys
            ensure!(Self::is_signing_key(did_issuer, &sender_key), "Sender must hold a claim issuer's signing key");

            <Claims<T>>::mutate(did, |claim_records| {
                let mut new_records = claims
                    .iter()
                    .cloned()
                    .map(|claim| ClaimRecord {
                        claim,
                        revoked: false,
                        issued_by: did_issuer.clone(),
                        attestation: attestation.clone(),
                    })
                    .collect();

                claim_records.append(&mut new_records);
            });

            Self::deposit_event(RawEvent::NewClaimsWithAttestation(did, did_issuer, claims, attestation));

            Ok(())
        }

        /// Marks the specified claim as revoked
        fn revoke_claim(origin, did: IdentityId, did_issuer: IdentityId, claim: Claim<T::Moment>) -> Result {
            let sender = ensure_signed(origin)?;

            ensure!(<DidRecords<T>>::exists(did), "DID must already exist");
            ensure!(<DidRecords<T>>::exists(did_issuer), "claim issuer DID must already exist");
            ensure!(Self::is_claim_issuer(did, did_issuer), "did_issuer must be a claim issuer for DID");

            // Verify that sender key is one of did_issuer's signing keys
            let sender_key = Key::try_from( sender.encode())?;
            ensure!(Self::is_signing_key(did_issuer, &sender_key), "Sender must hold a claim issuer's signing key");

            <Claims<T>>::mutate(did, |claim_records| {
                claim_records
                    .iter_mut()
                    .for_each(|record| if record.issued_by == did_issuer && record.claim == claim {
                        (*record).revoked = true;
                })
            });

            Self::deposit_event(RawEvent::RevokedClaim(did, did_issuer, claim));

            Ok(())
        }

        /// Marks all claims of an issuer as revoked
        fn revoke_all(origin, did: IdentityId, did_issuer: IdentityId) -> Result {
            let sender = ensure_signed(origin)?;

            ensure!(<DidRecords<T>>::exists(did), "DID must already exist");
            ensure!(<DidRecords<T>>::exists(did_issuer), "claim issuer DID must already exist");
            ensure!(Self::is_claim_issuer(did, did_issuer), "did_issuer must be a claim issuer or master key for DID");

            // Verify that sender key is one of did_issuer's signing keys
            let sender_key = Key::try_from( sender.encode())?;
            ensure!(Self::is_signing_key(did_issuer, &sender_key), "Sender must hold a claim issuer's signing key");

            <Claims<T>>::mutate(did.clone(), |claim_records| {

                claim_records
                    .iter_mut()
                    .for_each(|record| if record.issued_by == did_issuer {
                        (*record).revoked = true;
                })
            });

            Self::deposit_event(RawEvent::RevokedAllClaims(did, did_issuer));

            Ok(())
        }

        /// It sets roles for an specific `target_key` key.
        /// Only the master key of an identity is able to set signing key roles.
        fn set_role_to_signing_key(origin, did: IdentityId, target_key: Key, roles: Vec<KeyRole>) -> Result {
            let sender_key = Key::try_from( ensure_signed(origin)?.encode())?;
            let record = Self::grant_check_only_master_key( &sender_key, did)?;

            // You are trying to add a role to did's master key. It is not needed.
            if record.master_key == target_key {
                return Ok(());
            }

            // Find key in `DidRecord::signing_keys` or in `DidRecord::frozen_signing_keys`.
            if let Some(ref _signing_key) = record.signing_keys.iter().find(|&sk| sk == &target_key) {
                Self::update_signing_key_roles(did, &target_key, roles)
            } else {
                Err( "Sender is not part of did's signing keys")
            }
        }

        fn freeze_signing_keys(origin, did: IdentityId) -> Result {
            Self::set_frozen_signing_key_flags( origin, did, true)
        }

        fn unfreeze_signing_keys(origin, did: IdentityId) -> Result {
            Self::set_frozen_signing_key_flags( origin, did, false)
        }
    }
}

decl_event!(
    pub enum Event<T>
    where
        AccountId = <T as system::Trait>::AccountId,
        Balance = <T as balances::Trait>::Balance,
        Moment = <T as timestamp::Trait>::Moment,
    {
        /// DID, master key account ID, signing keys
        NewDid(IdentityId, AccountId, Vec<SigningKey>),

        /// DID, new keys
        SigningKeysAdded(IdentityId, Vec<SigningKey>),

        /// DID, the keys that got removed
        SigningKeysRemoved(IdentityId, Vec<Key>),

        /// DID, updated signing key, previous roles
        SigningKeyRolesUpdated(IdentityId, SigningKey, Vec<KeyRole>),

        /// DID, old master key account ID, new key
        NewMasterKey(IdentityId, AccountId, Key),

        /// beneficiary DID, sender, amount
        PolyDepositedInDid(IdentityId, AccountId, Balance),

        /// DID, beneficiary, amount
        PolyWithdrawnFromDid(IdentityId, AccountId, Balance),

        /// DID, amount
        PolyChargedFromDid(IdentityId, Balance),

        /// DID from, DID to, amount
        PolyTransfer(IdentityId, IdentityId, Balance),

        /// DID, claim issuer DID
        NewClaimIssuer(IdentityId, IdentityId),

        /// DID, removed claim issuer DID
        RemovedClaimIssuer(IdentityId, IdentityId),

        /// DID, claim issuer DID, claims
        NewClaims(IdentityId, IdentityId, Vec<Claim<Moment>>),

        /// DID, claim issuer DID, claims, attestation
        NewClaimsWithAttestation(IdentityId, IdentityId, Vec<Claim<Moment>>, Vec<u8>),

        /// DID, claim issuer DID, claim
        RevokedClaim(IdentityId, IdentityId, Claim<Moment>),

        /// DID, claim issuer DID
        RevokedAllClaims(IdentityId, IdentityId),

        /// DID
        NewIssuer(IdentityId),
    }
);

impl<T: Trait> Module<T> {
    /// Private and not sanitized function. It is designed to be used internally by
    /// others sanitezed functions.
    fn update_signing_key_roles(
        target_did: IdentityId,
        key: &Key,
        mut roles: Vec<KeyRole>,
    ) -> Result {
        // Remove duplicates.
        roles.sort();
        roles.dedup();

        let mut new_sk: Option<SigningKey> = None;

        <DidRecords<T>>::mutate(target_did, |record| {
            if let Some(mut sk) = (*record).signing_keys.iter().find(|sk| *sk == key).cloned() {
                rstd::mem::swap(&mut sk.roles, &mut roles);
                (*record).signing_keys.retain(|sk| sk != key);
                (*record).signing_keys.push(sk.clone());
                new_sk = Some(sk);
            }
        });

        Self::deposit_event(RawEvent::SigningKeyRolesUpdated(
            target_did,
            new_sk.unwrap_or_else(|| SigningKey::default()),
            roles,
        ));
        Ok(())
    }

    pub fn is_claim_issuer(did: IdentityId, issuer_did: IdentityId) -> bool {
        <ClaimIssuers>::get(did).contains(&issuer_did)
    }

    /// It checks if `key` is a signing key of `did` identity.
    /// # IMPORTANT
    /// If signing keys are frozen this function always returns false.
    pub fn is_signing_key(did: IdentityId, key: &Key) -> bool {
        if !Self::is_did_frozen(did) {
            let record = <DidRecords<T>>::get(did);
            record.signing_keys.iter().find(|&rk| rk == key).is_some() || record.master_key == *key
        } else {
            false
        }
    }

    /// Use `did` as reference.
    pub fn is_master_key(did: IdentityId, key: &Key) -> bool {
        key == &<DidRecords<T>>::get(did).master_key
    }

    /// Withdraws funds from a DID balance
    pub fn charge_poly(id: IdentityId, amount: T::Balance) -> bool {
        if !<DidRecords<T>>::exists(&id) {
            return false;
        }

        let record = <DidRecords<T>>::get(&id);

        if record.balance < amount {
            return false;
        }

        <DidRecords<T>>::mutate(&id, |record| {
            (*record).balance = record.balance - amount;
        });

        Self::deposit_event(RawEvent::PolyChargedFromDid(id, amount));

        return true;
    }

    /// It checks that `sender_key` is the master key of `did` Identifier and that
    /// did exists.
    /// # Return
    /// A result object containing the `DidRecord` of `did`.
    pub fn grant_check_only_master_key(
        sender_key: &Key,
        did: IdentityId,
    ) -> rstd::result::Result<DidRecord<<T as balances::Trait>::Balance>, &'static str> {
        ensure!(<DidRecords<T>>::exists(did), "DID does not exist");
        let record = <DidRecords<T>>::get(did);
        ensure!(
            *sender_key == record.master_key,
            "Only master key of an identity is able to execute this operation"
        );

        Ok(record)
    }

    fn set_frozen_signing_key_flags(origin: T::Origin, did: IdentityId, freeze: bool) -> Result {
        let sender_key = Key::try_from(ensure_signed(origin)?.encode())?;
        let _grants_checked = Self::grant_check_only_master_key(&sender_key, did)?;

        if freeze {
            <IsDidFrozen>::insert(did, true);
        } else {
            <IsDidFrozen>::remove(did);
        }
        Ok(())
    }
}

pub trait IdentityTrait<T> {
    fn signing_key_charge_did(signing_key: &Key) -> bool;
    fn charge_poly(signing_key: &Key, amount: T) -> bool;
}

impl<T: Trait> IdentityTrait<T::Balance> for Module<T> {
    fn charge_poly(signing_key: &Key, amount: T::Balance) -> bool {
        let id = <SigningKeyDid>::get(signing_key);
        Self::charge_poly(id, amount)
    }

    fn signing_key_charge_did(signing_key: &Key) -> bool {
        if <SigningKeyDid>::exists(signing_key) {
            let id = <SigningKeyDid>::get(signing_key);
            if Self::is_signing_key(id, signing_key) {
                if <ChargeDid>::exists(signing_key) {
                    return <ChargeDid>::get(signing_key);
                }
            }
        }
        return false;
    }
}

/// tests for this module
#[cfg(test)]
mod tests {
    use super::*;
    use primitives::SigningKeyType;

    use sr_io::{with_externalities, TestExternalities};
    use sr_primitives::{
        testing::Header,
        traits::{BlakeTwo256, ConvertInto, IdentityLookup},
        Perbill,
    };
    use srml_support::{assert_err, assert_ok, impl_outer_origin, parameter_types};
    use std::result::Result;
    use substrate_primitives::{Blake2Hasher, H256};

    impl_outer_origin! {
        pub enum Origin for IdentityTest {}
    }

    // For testing the module, we construct most of a mock runtime. This means
    // first constructing a configuration type (`Test`) which `impl`s each of the
    // configuration traits of modules we want to use.
    #[derive(Clone, Eq, PartialEq)]
    pub struct IdentityTest;

    parameter_types! {
        pub const BlockHashCount: u32 = 250;
        pub const MaximumBlockWeight: u32 = 4096;
        pub const MaximumBlockLength: u32 = 4096;
        pub const AvailableBlockRatio: Perbill = Perbill::from_percent(75);
    }

    impl system::Trait for IdentityTest {
        type Origin = Origin;
        type Index = u64;
        type BlockNumber = u64;
        type Hash = H256;
        type Hashing = BlakeTwo256;
        type AccountId = u64;
        type Lookup = IdentityLookup<Self::AccountId>;
        type Header = Header;
        type Event = ();

        type Call = ();
        type WeightMultiplierUpdate = ();
        type BlockHashCount = BlockHashCount;
        type MaximumBlockWeight = MaximumBlockWeight;
        type MaximumBlockLength = MaximumBlockLength;
        type AvailableBlockRatio = AvailableBlockRatio;
        type Version = ();
    }

    parameter_types! {
        pub const ExistentialDeposit: u64 = 0;
        pub const TransferFee: u64 = 0;
        pub const CreationFee: u64 = 0;
        pub const TransactionBaseFee: u64 = 0;
        pub const TransactionByteFee: u64 = 0;
    }

    impl balances::Trait for IdentityTest {
        type Balance = u128;
        type OnFreeBalanceZero = ();
        type OnNewAccount = ();
        type Event = ();
        type TransactionPayment = ();
        type DustRemoval = ();
        type TransferPayment = ();

        type ExistentialDeposit = ExistentialDeposit;
        type TransferFee = TransferFee;
        type CreationFee = CreationFee;
        type TransactionBaseFee = TransactionBaseFee;
        type TransactionByteFee = TransactionByteFee;
        type WeightToFee = ConvertInto;
        type Identity = super::Module<IdentityTest>;
    }

    parameter_types! {
        pub const MinimumPeriod: u64 = 3;
    }

    impl timestamp::Trait for IdentityTest {
        type Moment = u64;
        type OnTimestampSet = ();
        type MinimumPeriod = MinimumPeriod;
    }

    impl super::Trait for IdentityTest {
        type Event = ();
    }

    type Identity = super::Module<IdentityTest>;

    /// Create externalities
    fn build_ext() -> TestExternalities<Blake2Hasher> {
        system::GenesisConfig::default()
            .build_storage::<IdentityTest>()
            .unwrap()
            .into()
    }

    /// It creates an Account and registers its DID.
    fn make_account(
        id: u64,
    ) -> Result<(<IdentityTest as system::Trait>::Origin, IdentityId), &'static str> {
        let signed_id = Origin::signed(id);
        let did = IdentityId::from(id as u128);

        Identity::register_did(signed_id.clone(), did, vec![])?;
        Ok((signed_id, did))
    }

    #[test]
    fn dids_are_unique() {
        with_externalities(&mut build_ext(), || {
            let did_1 = IdentityId::from(1);
            let did_2 = IdentityId::from(2);

            assert_ok!(Identity::register_did(Origin::signed(1), did_1, vec![]));

            assert_ok!(Identity::register_did(Origin::signed(2), did_2, vec![]));

            assert_err!(
                Identity::register_did(Origin::signed(3), did_1, vec![]),
                "DID must be unique"
            );
        });
    }

    #[test]
    fn only_claim_issuers_can_add_claims() {
        with_externalities(&mut build_ext(), || {
            let owner_id = Identity::owner();
            let owner_key = Key::try_from(owner_id.encode()).unwrap();
            let (owner, owner_did) = make_account(owner_id).unwrap();

            let (issuer, issuer_did) = make_account(2).unwrap();
            let (claim_issuer, claim_issuer_did) = make_account(3).unwrap();

            assert_ok!(Identity::add_signing_keys(
                claim_issuer.clone(),
                claim_issuer_did.clone(),
                vec![SigningKey::from(owner_key.clone())]
            ));

            // Add Claims by master & claim_issuer
            let claims = vec![Claim {
                topic: 1,
                schema: 1,
                bytes: vec![],
                expiry: 10,
            }];

            assert_ok!(Identity::add_claim(
                owner.clone(),
                owner_did,
                claim_issuer_did,
                claims.clone()
            ));

            assert_err!(
                Identity::add_claim(claim_issuer.clone(), owner_did, issuer_did, claims.clone()),
                "did_issuer must be a claim issuer or master key for DID"
            );
            assert_err!(
                Identity::add_claim(issuer.clone(), issuer_did, claim_issuer_did, claims.clone()),
                "Sender must hold a claim issuer\'s signing key"
            );
        });
    }

    #[test]
    fn only_master_or_signing_keys_can_authenticate_as_an_identity() {
        with_externalities(&mut build_ext(), || {
            let owner_id = Identity::owner();
            let owner_key = Key::try_from(owner_id.encode()).unwrap();
            let (_owner, owner_did) = make_account(owner_id).unwrap();
            let (a, a_did) = make_account(2).unwrap();
            let (_b, b_did) = make_account(3).unwrap();

            assert_ok!(Identity::add_signing_keys(
                a.clone(),
                a_did,
                vec![SigningKey::from(owner_key.clone())]
            ));

            // Check master key on master and signing_keys.
            assert!(Identity::is_signing_key(owner_did, &owner_key));
            assert!(Identity::is_signing_key(a_did, &owner_key));

            assert!(Identity::is_signing_key(b_did, &owner_key) == false);

            // ... and remove that key.
            assert_ok!(Identity::remove_signing_keys(
                a.clone(),
                a_did.clone(),
                vec![owner_key.clone()]
            ));
            assert!(Identity::is_signing_key(a_did, &owner_key) == false);
        });
    }

    #[test]
    fn revoking_claims() {
        with_externalities(&mut build_ext(), || {
            let owner_id = Identity::owner();
            let owner_key = Key::try_from(owner_id.encode()).unwrap();
            let (owner, owner_did) = make_account(Identity::owner()).unwrap();
            let (issuer, issuer_did) = make_account(2).unwrap();

            let (claim_issuer, claim_issuer_did) = make_account(3).unwrap();
            assert_ok!(Identity::add_signing_keys(
                claim_issuer.clone(),
                claim_issuer_did.clone(),
                vec![SigningKey::from(owner_key)]
            ));

            assert_ok!(Identity::add_claim_issuer(
                owner.clone(),
                owner_did.clone(),
                claim_issuer_did.clone()
            ));

            // Add Claims by master & claim_issuer
            let claim = Claim {
                topic: 1,
                schema: 1,
                bytes: vec![],
                expiry: 10,
            };

            assert_ok!(Identity::add_claim(
                owner.clone(),
                owner_did.clone(),
                claim_issuer_did.clone(),
                vec![claim.clone()]
            ));

            assert_err!(
                Identity::revoke_claim(
                    issuer.clone(),
                    issuer_did.clone(),
                    claim_issuer_did.clone(),
                    claim.clone()
                ),
                "did_issuer must be a claim issuer for DID"
            );
            // TODO Should this fail?
            assert_err!(
                Identity::revoke_claim(
                    claim_issuer.clone(),
                    claim_issuer_did.clone(),
                    claim_issuer_did.clone(),
                    claim.clone()
                ),
                "did_issuer must be a claim issuer for DID"
            );

            assert_ok!(Identity::revoke_claim(
                owner.clone(),
                owner_did.clone(),
                claim_issuer_did.clone(),
                claim.clone()
            ));
            // TODO Revoke claim twice??
            assert_ok!(Identity::revoke_claim(
                owner,
                owner_did,
                claim_issuer_did,
                claim
            ));
        });
    }

    #[test]
    fn only_master_key_can_add_signing_key_roles() {
        with_externalities(
            &mut build_ext(),
            &only_master_key_can_add_signing_key_roles_with_externalities,
        );
    }

    fn only_master_key_can_add_signing_key_roles_with_externalities() {
        let (alice_acc, bob_acc, charlie_acc) = (1u64, 2u64, 3u64);
        let (bob_key, charlie_key) = (
            Key::try_from(bob_acc.encode()).unwrap(),
            Key::try_from(charlie_acc.encode()).unwrap(),
        );
        let (alice, alice_did) = make_account(alice_acc).unwrap();

        assert_ok!(Identity::add_signing_keys(
            alice.clone(),
            alice_did,
            vec![
                SigningKey::from(bob_key.clone()),
                SigningKey::from(charlie_key.clone())
            ]
        ));

        // Only `alice` is able to update `bob`'s roles and `charlie`'s roles.
        assert_ok!(Identity::set_role_to_signing_key(
            alice.clone(),
            alice_did,
            bob_key.clone(),
            vec![KeyRole::Operator]
        ));
        assert_ok!(Identity::set_role_to_signing_key(
            alice.clone(),
            alice_did,
            charlie_key.clone(),
            vec![KeyRole::Admin, KeyRole::Operator]
        ));

        // Bob tries to get better role by himself at `alice` Identity.
        assert_err!(
            Identity::set_role_to_signing_key(
                Origin::signed(bob_acc),
                alice_did,
                bob_key.clone(),
                vec![KeyRole::Full]
            ),
            "Only master key of an identity is able to execute this operation"
        );

        // Bob tries to remove Charlie's roles at `alice` Identity.
        assert_err!(
            Identity::set_role_to_signing_key(
                Origin::signed(bob_acc),
                alice_did,
                charlie_key,
                vec![]
            ),
            "Only master key of an identity is able to execute this operation"
        );

        // Alice over-write some roles.
        assert_ok!(Identity::set_role_to_signing_key(
            alice.clone(),
            alice_did,
            bob_key,
            vec![]
        ));
    }

    #[test]
    fn add_signing_keys_with_specific_type() {
        with_externalities(
            &mut build_ext(),
            &add_signing_keys_with_specific_type_with_externalities,
        );
    }

    /// It tests that signing key can be added using non-default key type
    /// (`SigningKeyType::External`).
    fn add_signing_keys_with_specific_type_with_externalities() {
        let (alice_acc, bob_acc, charlie_acc, dave_acc) = (1u64, 2u64, 3u64, 4u64);
        let (bob_key, charlie_key, dave_key) = (
            Key::try_from(bob_acc.encode()).unwrap(),
            Key::try_from(charlie_acc.encode()).unwrap(),
            Key::try_from(dave_acc.encode()).unwrap(),
        );

        // Create keys using non-default type.
        let bob_signing_key = SigningKey {
            key: bob_key,
            roles: vec![],
            key_type: SigningKeyType::Identity,
        };
        let charlie_signing_key = SigningKey {
            key: charlie_key,
            key_type: SigningKeyType::Relayer,
            roles: vec![],
        };
        let dave_signing_key = SigningKey {
            key: dave_key,
            key_type: SigningKeyType::Multisig,
            roles: vec![],
        };

        // Add signing keys with non-default type.
        let (alice, alice_did) = make_account(alice_acc).unwrap();
        assert_ok!(Identity::add_signing_keys(
            alice,
            alice_did,
            vec![bob_signing_key, charlie_signing_key]
        ));

        // Register did with non-default type.
        let bob_did = IdentityId::from(bob_acc as u128);
        assert_ok!(Identity::register_did(
            Origin::signed(bob_acc),
            bob_did,
            vec![dave_signing_key]
        ));
    }

    /// It verifies that frozen keys are recovered after `unfreeze` call.
    #[test]
    fn freeze_signing_keys_test() {
        with_externalities(&mut build_ext(), &freeze_signing_keys_with_externalities);
    }

    fn freeze_signing_keys_with_externalities() {
        let (alice_acc, bob_acc, charlie_acc, dave_acc) = (1u64, 2u64, 3u64, 4u64);
        let (bob_key, charlie_key, dave_key) = (
            Key::try_from(bob_acc.encode()).unwrap(),
            Key::try_from(charlie_acc.encode()).unwrap(),
            Key::try_from(dave_acc.encode()).unwrap(),
        );

        let bob_signing_key = SigningKey::new(bob_key.clone(), vec![KeyRole::Admin]);
        let charlie_signing_key = SigningKey::new(charlie_key, vec![KeyRole::Operator]);
        let dave_signing_key = SigningKey::new(dave_key.clone(), vec![]);

        // Add signing keys.
        let (alice, alice_did) = make_account(alice_acc).unwrap();
        let signing_keys_v1 = vec![bob_signing_key.clone(), charlie_signing_key];
        assert_ok!(Identity::add_signing_keys(
            alice.clone(),
            alice_did.clone(),
            signing_keys_v1.clone()
        ));

        assert_eq!(Identity::is_signing_key(alice_did, &bob_key), true);

        // Freeze signing keys: bob & charlie.
        assert_err!(
            Identity::freeze_signing_keys(Origin::signed(bob_acc), alice_did.clone()),
            "Only master key of an identity is able to execute this operation"
        );
        assert_ok!(Identity::freeze_signing_keys(
            alice.clone(),
            alice_did.clone()
        ));

        assert_eq!(Identity::is_signing_key(alice_did, &bob_key), false);

        // Add new signing keys.
        let signing_keys_v2 = vec![dave_signing_key.clone()];
        assert_ok!(Identity::add_signing_keys(
            alice.clone(),
            alice_did.clone(),
            signing_keys_v2.clone()
        ));
        assert_eq!(Identity::is_signing_key(alice_did, &dave_key), false);

        // update role of frozen keys.
        assert_ok!(Identity::set_role_to_signing_key(
            alice.clone(),
            alice_did.clone(),
            bob_key.clone(),
            vec![KeyRole::Operator]
        ));

        // unfreeze all
        assert_err!(
            Identity::unfreeze_signing_keys(Origin::signed(bob_acc), alice_did.clone()),
            "Only master key of an identity is able to execute this operation"
        );
        assert_ok!(Identity::unfreeze_signing_keys(
            alice.clone(),
            alice_did.clone()
        ));

        assert_eq!(Identity::is_signing_key(alice_did, &dave_key), true);
    }

    /// It double-checks that frozen keys are removed too.
    #[test]
    fn remove_frozen_signing_keys_test() {
        with_externalities(
            &mut build_ext(),
            &remove_frozen_signing_keys_with_externalities,
        );
    }

    fn remove_frozen_signing_keys_with_externalities() {
        let (alice_acc, bob_acc, charlie_acc) = (1u64, 2u64, 3u64);
        let (bob_key, charlie_key) = (
            Key::try_from(bob_acc.encode()).unwrap(),
            Key::try_from(charlie_acc.encode()).unwrap(),
        );

        let bob_signing_key = SigningKey::new(bob_key.clone(), vec![KeyRole::Admin]);
        let charlie_signing_key = SigningKey::new(charlie_key, vec![KeyRole::Operator]);

        // Add signing keys.
        let (alice, alice_did) = make_account(alice_acc).unwrap();
        let signing_keys_v1 = vec![bob_signing_key, charlie_signing_key.clone()];
        assert_ok!(Identity::add_signing_keys(
            alice.clone(),
            alice_did,
            signing_keys_v1.clone()
        ));

        // Freeze all signing keys
        assert_ok!(Identity::freeze_signing_keys(alice.clone(), alice_did));

        // Remove Bob's key.
        assert_ok!(Identity::remove_signing_keys(
            alice.clone(),
            alice_did,
            vec![bob_key.clone()]
        ));
        // Check DidRecord.
        let did_rec = Identity::did_records(alice_did);
        assert_eq!(did_rec.signing_keys, vec![charlie_signing_key]);
    }

    #[test]
    fn add_claim_issuer_tests() {
        with_externalities(&mut build_ext(), &add_claim_issuer_tests_with_externalities);
    }

    fn add_claim_issuer_tests_with_externalities() {
        // Register identities
        let (alice_acc, bob_acc, charlie_acc) = (1u64, 2u64, 3u64);
        let (alice, alice_did) = make_account(alice_acc).unwrap();
        let (_bob, bob_did) = make_account(bob_acc).unwrap();

        // Check `add_claim_issuer` constraints.
        assert_ok!(Identity::add_claim_issuer(
            alice.clone(),
            alice_did.clone(),
            bob_did.clone()
        ));
        assert_err!(
            Identity::add_claim_issuer(
                Origin::signed(charlie_acc),
                alice_did.clone(),
                bob_did.clone()
            ),
            "Only master key of an identity is able to execute this operation"
        );
        assert_err!(
            Identity::add_claim_issuer(alice, alice_did.clone(), alice_did),
            "Master key cannot add itself as claim issuer"
        );
    }
}<|MERGE_RESOLUTION|>--- conflicted
+++ resolved
@@ -279,18 +279,9 @@
             // Master key shouldn't be added itself as claim issuer.
             ensure!( did != claim_issuer_did, "Master key cannot add itself as claim issuer");
 
-<<<<<<< HEAD
-            // Check that claim issuer did exists
-            ensure!(<DidRecords<T>>::exists(&did), "Claim Issuer DID must already exist");
-
-            <ClaimIssuers>::mutate(did.clone(), |old_claim_issuers| {
-                if !old_claim_issuers.contains(&did_issuer) {
-                    old_claim_issuers.push(did_issuer.clone());
-=======
             <ClaimIssuers>::mutate(did, |old_claim_issuers| {
                 if !old_claim_issuers.contains(&claim_issuer_did) {
                     old_claim_issuers.push(claim_issuer_did);
->>>>>>> 49f7f964
                 }
             });
 
