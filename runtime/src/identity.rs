--- conflicted
+++ resolved
@@ -272,26 +272,16 @@
         }
 
         /// Appends a claim issuer DID to a DID. Only called by master key owner.
-<<<<<<< HEAD
-        fn add_claim_issuer(origin, did: IdentityId, did_issuer: IdentityId) -> Result {
-=======
-        fn add_claim_issuer(origin, did: Vec<u8>, claim_issuer_did: Vec<u8>) -> Result {
->>>>>>> 9dca910c
+        fn add_claim_issuer(origin, did: IdentityId, claim_issuer_did: IdentityId) -> Result {
             let sender_key = Key::try_from( ensure_signed(origin)?.encode())?;
             let _grant_checked = Self::grant_check_only_master_key( &sender_key, did)?;
 
-<<<<<<< HEAD
-            <ClaimIssuers>::mutate(did, |old_claim_issuers| {
-                if !old_claim_issuers.contains(&did_issuer) {
-                    old_claim_issuers.push(did_issuer);
-=======
             // Master key shouldn't be added itself as claim issuer.
             ensure!( did != claim_issuer_did, "Master key cannot add itself as claim issuer");
 
-            <ClaimIssuers>::mutate(&did, |old_claim_issuers| {
+            <ClaimIssuers>::mutate(did, |old_claim_issuers| {
                 if !old_claim_issuers.contains(&claim_issuer_did) {
-                    old_claim_issuers.push(claim_issuer_did.clone());
->>>>>>> 9dca910c
+                    old_claim_issuers.push(claim_issuer_did);
                 }
             });
 
@@ -1147,15 +1137,8 @@
         ));
 
         // Freeze all signing keys
-<<<<<<< HEAD
         assert_ok!(Identity::freeze_signing_keys(alice.clone(), alice_did));
 
-=======
-        assert_ok!(Identity::freeze_signing_keys(
-            alice.clone(),
-            alice_did.clone()
-        ));
->>>>>>> 9dca910c
         // Remove Bob's key.
         assert_ok!(Identity::remove_signing_keys(
             alice.clone(),
