--- conflicted
+++ resolved
@@ -52,12 +52,8 @@
         "previous_link": "u64"
     },
     "LinkData": {
-<<<<<<< HEAD
-        "_enum": {
-=======
        "_enum": {
             "DocumentOwned": "Document",
->>>>>>> 5642deee
             "TickerOwned": "Ticker",
             "TokenOwned": "Ticker"
         }
@@ -70,11 +66,7 @@
             "Relayer"
         ]
     },
-<<<<<<< HEAD
-    "Signer":{
-=======
     "Signatory":{
->>>>>>> 5642deee
         "_enum": {
             "Identity": "IdentityId",
             "AccountKey": "AccountKey"
@@ -303,17 +295,10 @@
     },
     "AuthorizationNonce": "u64",
     "Counter": "u64",
-<<<<<<< HEAD
-    "Document": {
-        "name": "Vec<u8>",
-        "uri": "Vec<u8>",
-        "hash": "Vec<u8>"
-=======
     "Commission": {
         "_enum": {
             "Individual": "",
             "Global": "u32"
         }
->>>>>>> 5642deee
     }
 }