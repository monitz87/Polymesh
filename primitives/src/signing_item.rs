--- conflicted
+++ resolved
@@ -55,15 +55,9 @@
     }
 }
 
-<<<<<<< HEAD
-impl From<AccountKey> for Signer {
-    fn from(v: AccountKey) -> Self {
-        Signer::AccountKey(v)
-=======
 impl From<AccountKey> for Signatory {
     fn from(v: AccountKey) -> Self {
         Signatory::AccountKey(v)
->>>>>>> 5642deee
     }
 }
 
@@ -73,17 +67,10 @@
     }
 }
 
-<<<<<<< HEAD
-impl PartialEq<AccountKey> for Signer {
-    fn eq(&self, other: &AccountKey) -> bool {
-        match self {
-            Signer::AccountKey(ref key) => key == other,
-=======
 impl PartialEq<AccountKey> for Signatory {
     fn eq(&self, other: &AccountKey) -> bool {
         match self {
             Signatory::AccountKey(ref key) => key == other,
->>>>>>> 5642deee
             _ => false,
         }
     }
@@ -98,21 +85,12 @@
     }
 }
 
-<<<<<<< HEAD
-impl Signer {
-    /// Checks if Signer is either a particular Identity or a particular key
-    pub fn eq_either(&self, other_identity: &IdentityId, other_key: &AccountKey) -> bool {
-        match self {
-            Signer::AccountKey(ref key) => key == other_key,
-            Signer::Identity(ref id) => id == other_identity,
-=======
 impl Signatory {
     /// Checks if Signatory is either a particular Identity or a particular key
     pub fn eq_either(&self, other_identity: &IdentityId, other_key: &AccountKey) -> bool {
         match self {
             Signatory::AccountKey(ref key) => key == other_key,
             Signatory::Identity(ref id) => id == other_identity,
->>>>>>> 5642deee
         }
     }
 }
@@ -127,15 +105,6 @@
 impl Ord for Signatory {
     fn cmp(&self, other: &Self) -> Ordering {
         match self {
-<<<<<<< HEAD
-            Signer::Identity(id) => match other {
-                Signer::Identity(other_id) => id.cmp(other_id),
-                Signer::AccountKey(..) => Ordering::Greater,
-            },
-            Signer::AccountKey(key) => match other {
-                Signer::AccountKey(other_key) => key.cmp(other_key),
-                Signer::Identity(..) => Ordering::Less,
-=======
             Signatory::Identity(id) => match other {
                 Signatory::Identity(other_id) => id.cmp(other_id),
                 Signatory::AccountKey(..) => Ordering::Greater,
@@ -143,7 +112,6 @@
             Signatory::AccountKey(key) => match other {
                 Signatory::AccountKey(other_key) => key.cmp(other_key),
                 Signatory::Identity(..) => Ordering::Less,
->>>>>>> 5642deee
             },
         }
     }
@@ -180,11 +148,7 @@
 
 impl From<AccountKey> for SigningItem {
     fn from(s: AccountKey) -> Self {
-<<<<<<< HEAD
-        Self::new(Signer::AccountKey(s), vec![])
-=======
         Self::new(Signatory::AccountKey(s), vec![])
->>>>>>> 5642deee
     }
 }
 
@@ -229,31 +193,19 @@
 
 #[cfg(test)]
 mod tests {
-<<<<<<< HEAD
-    use super::{AccountKey, Permission, Signer, SigningItem};
-=======
     use super::{AccountKey, Permission, Signatory, SigningItem};
->>>>>>> 5642deee
     use crate::IdentityId;
     use std::convert::{From, TryFrom};
 
     #[test]
     fn build_test() {
         let key = AccountKey::try_from("ABCDABCD".as_bytes()).unwrap();
-<<<<<<< HEAD
-        let rk1 = SigningItem::new(Signer::AccountKey(key.clone()), vec![]);
-=======
         let rk1 = SigningItem::new(Signatory::AccountKey(key.clone()), vec![]);
->>>>>>> 5642deee
         let rk2 = SigningItem::from(key.clone());
         assert_eq!(rk1, rk2);
 
         let rk3 = SigningItem::new(
-<<<<<<< HEAD
-            Signer::AccountKey(key.clone()),
-=======
             Signatory::AccountKey(key.clone()),
->>>>>>> 5642deee
             vec![Permission::Operator, Permission::Admin],
         );
         assert_ne!(rk1, rk3);
@@ -275,13 +227,8 @@
     #[test]
     fn full_permission_test() {
         let key = AccountKey::try_from("ABCDABCD".as_bytes()).unwrap();
-<<<<<<< HEAD
-        let full_key = SigningItem::new(Signer::AccountKey(key.clone()), vec![Permission::Full]);
-        let not_full_key = SigningItem::new(Signer::AccountKey(key), vec![Permission::Operator]);
-=======
         let full_key = SigningItem::new(Signatory::AccountKey(key.clone()), vec![Permission::Full]);
         let not_full_key = SigningItem::new(Signatory::AccountKey(key), vec![Permission::Operator]);
->>>>>>> 5642deee
         assert_eq!(full_key.has_permission(Permission::Operator), true);
         assert_eq!(full_key.has_permission(Permission::Admin), true);
 
