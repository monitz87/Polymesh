--- conflicted
+++ resolved
@@ -90,13 +90,8 @@
             _ => {
                 let id_opt = Self::identity_from_key(who);
                 if let Some(id) = id_opt.clone() {
-<<<<<<< HEAD
                     if Identity::has_valid_kyc(id).is_some() {
-                        Identity::set_current_did(id_opt);
-=======
-                    if Identity::has_valid_kyc(id) {
                         Context::set_current_identity::<Identity>(id_opt);
->>>>>>> bb552031
                         Ok(ValidTransaction::default())
                     } else {
                         Err(InvalidTransaction::Custom(TransactionError::RequiredKYC as u8).into())
@@ -127,13 +122,8 @@
         Runtime,
     };
 
-<<<<<<< HEAD
     use polymesh_primitives::{AccountKey, TransactionError};
-    use polymesh_runtime_common::traits::identity::ClaimValue;
-=======
-    use polymesh_primitives::TransactionError;
-    use polymesh_runtime_common::Context;
->>>>>>> bb552031
+    use polymesh_runtime_common::{traits::identity::ClaimValue, Context};
     use polymesh_runtime_identity as identity;
 
     use core::default::Default;
