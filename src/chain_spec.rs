pub use polymesh_runtime;

use babe_primitives::AuthorityId as BabeId;
use grandpa::AuthorityId as GrandpaId;
use im_online::sr25519::AuthorityId as ImOnlineId;
use polymesh_primitives::AccountId;
use polymesh_runtime::constants::{currency::MILLICENTS, currency::POLY, time::*};
use polymesh_runtime::staking::Forcing;
use polymesh_runtime::{
<<<<<<< HEAD
    config::{
        AssetConfig, BalancesConfig, ContractsConfig, CouncilConfig, DemocracyConfig,
        ElectionsConfig, GenesisConfig, IdentityConfig, IndicesConfig, SessionConfig,
        SimpleTokenConfig, StakingConfig, SudoConfig, SystemConfig, TechnicalCommitteeConfig,
    },
    Perbill, SessionKeys, StakerStatus, WASM_BINARY,
=======
    AssetConfig, BalancesConfig, ContractsConfig, GenesisConfig, GovernanceCommitteeConfig,
    IdentityConfig, IndicesConfig, Perbill, SessionConfig, SessionKeys, SimpleTokenConfig,
    StakerStatus, StakingConfig, SudoConfig, SystemConfig, WASM_BINARY,
>>>>>>> 85f86d74
};
use primitives::{Pair, Public};

/// Specialized `ChainSpec`. This is a specialization of the general Substrate ChainSpec type.
pub type ChainSpec = substrate_service::ChainSpec<GenesisConfig>;

/// The chain specification option. This is expected to come in from the CLI and
/// is little more than one of a number of alternatives which can easily be converted
/// from a string (`--chain=...`) into a `ChainSpec`.
#[derive(Clone, Debug)]
pub enum Alternative {
    /// Whatever the current runtime is, with just Alice as an auth.
    Development,
    /// Whatever the current runtime is, with simple Alice/Bob auths.
    LocalTestnet,
    /// The stats collector testnet
    StatsTestnet,
}

/// Helper function to generate a crypto pair from seed
pub fn get_from_seed<TPublic: Public>(seed: &str) -> <TPublic::Pair as Pair>::Public {
    TPublic::Pair::from_string(&format!("//{}", seed), None)
        .expect("static values are valid; qed")
        .public()
}

/// Helper function to generate stash, controller and session key from seed
pub fn get_authority_keys_from_seed(
    seed: &str,
) -> (AccountId, AccountId, GrandpaId, BabeId, ImOnlineId) {
    (
        get_from_seed::<AccountId>(&format!("{}//stash", seed)),
        get_from_seed::<AccountId>(seed),
        get_from_seed::<GrandpaId>(seed),
        get_from_seed::<BabeId>(seed),
        get_from_seed::<ImOnlineId>(seed),
    )
}

impl Alternative {
    /// Get an actual chain config from one of the alternatives.
    pub(crate) fn load(self) -> Result<ChainSpec, String> {
        Ok(match self {
            Alternative::Development => ChainSpec::from_genesis(
                "Development",
                "dev",
                || {
                    testnet_genesis(
                        vec![get_authority_keys_from_seed("Alice")],
                        get_from_seed::<AccountId>("Alice"),
                        vec![
                            get_from_seed::<AccountId>("Alice"),
                            get_from_seed::<AccountId>("Bob"),
                            get_from_seed::<AccountId>("Alice//stash"),
                            get_from_seed::<AccountId>("Bob//stash"),
                        ],
                        true,
                    )
                },
                vec![],
                None,
                None,
                None,
                None,
            ),
            Alternative::LocalTestnet => ChainSpec::from_genesis(
                "Local Testnet",
                "local_testnet",
                || {
                    testnet_genesis(
                        vec![
                            get_authority_keys_from_seed("Alice"),
                            get_authority_keys_from_seed("Bob"),
                            get_authority_keys_from_seed("Charlie"),
                            get_authority_keys_from_seed("Dave"),
                        ],
                        get_from_seed::<AccountId>("Alice"),
                        vec![
                            get_from_seed::<AccountId>("Alice"),
                            get_from_seed::<AccountId>("Bob"),
                            get_from_seed::<AccountId>("Charlie"),
                            get_from_seed::<AccountId>("Dave"),
                            get_from_seed::<AccountId>("Eve"),
                            get_from_seed::<AccountId>("Ferdie"),
                            get_from_seed::<AccountId>("Alice//stash"),
                            get_from_seed::<AccountId>("Bob//stash"),
                            get_from_seed::<AccountId>("Charlie//stash"),
                            get_from_seed::<AccountId>("Dave//stash"),
                            get_from_seed::<AccountId>("Eve//stash"),
                            get_from_seed::<AccountId>("Ferdie//stash"),
                        ],
                        true,
                    )
                },
                vec![],
                None,
                None,
                None,
                None,
            ),
            Alternative::StatsTestnet => ChainSpec::from_genesis(
                "Stats Testnet",
                "stats-testnet",
                || {
                    testnet_genesis(
                        vec![
                            get_authority_keys_from_seed("Alice"),
                            get_authority_keys_from_seed("Bob"),
                            get_authority_keys_from_seed("Charlie"),
                        ],
                        get_from_seed::<AccountId>("Alice"),
                        vec![
                            get_from_seed::<AccountId>("Alice"),
                            get_from_seed::<AccountId>("Bob"),
                            get_from_seed::<AccountId>("Charlie"),
                            get_from_seed::<AccountId>("Dave"),
                            get_from_seed::<AccountId>("Eve"),
                            get_from_seed::<AccountId>("Ferdie"),
                            get_from_seed::<AccountId>("Alice//stash"),
                            get_from_seed::<AccountId>("Bob//stash"),
                            get_from_seed::<AccountId>("Charlie//stash"),
                            get_from_seed::<AccountId>("Dave//stash"),
                            get_from_seed::<AccountId>("Eve//stash"),
                            get_from_seed::<AccountId>("Ferdie//stash"),
                        ],
                        true,
                    )
                },
                vec![],
                None,
                None,
                None,
                None,
            ),
        })
    }

    pub(crate) fn from(s: &str) -> Option<Self> {
        match s {
            "dev" => Some(Alternative::Development),
            "" | "local" => Some(Alternative::LocalTestnet),
            "stats-testnet" => Some(Alternative::StatsTestnet),
            _ => None,
        }
    }
}

fn session_keys(grandpa: GrandpaId, babe: BabeId, im_online: ImOnlineId) -> SessionKeys {
    SessionKeys {
        babe,
        grandpa,
        im_online,
    }
}

fn testnet_genesis(
    initial_authorities: Vec<(AccountId, AccountId, GrandpaId, BabeId, ImOnlineId)>,
    root_key: AccountId,
    endowed_accounts: Vec<AccountId>,
    enable_println: bool,
) -> GenesisConfig {
    const STASH: u128 = 100 * POLY;
    let desired_seats = (endowed_accounts.len() / 2 - initial_authorities.len()) as u32;
    GenesisConfig {
        system: Some(SystemConfig {
            code: WASM_BINARY.to_vec(),
            changes_trie_config: Default::default(),
        }),
        asset: Some(AssetConfig {
            asset_creation_fee: 250,
            fee_collector: get_from_seed::<AccountId>("Dave"),
        }),
        identity: Some(IdentityConfig {
            owner: get_from_seed::<AccountId>("Dave"),
            did_creation_fee: 250,
        }),
        simple_token: Some(SimpleTokenConfig { creation_fee: 1000 }),
        balances: Some(BalancesConfig {
            balances: endowed_accounts
                .iter()
                .cloned()
                .map(|k| (k, 1 << 60))
                .collect(),
            vesting: vec![],
        }),
        indices: Some(IndicesConfig {
            ids: endowed_accounts.clone(),
        }),
        sudo: Some(SudoConfig { key: root_key }),
        session: Some(SessionConfig {
            keys: initial_authorities
                .iter()
                .map(|x| {
                    (
                        x.0.clone(),
                        session_keys(x.2.clone(), x.3.clone(), x.4.clone()),
                    )
                })
                .collect::<Vec<_>>(),
        }),
        staking: Some(StakingConfig {
            current_era: 0,
            minimum_validator_count: 1,
            validator_count: 2,
            stakers: initial_authorities
                .iter()
                .map(|x| (x.0.clone(), x.1.clone(), STASH, StakerStatus::Validator))
                .collect(),
            invulnerables: initial_authorities.iter().map(|x| x.0.clone()).collect(),
            force_era: Forcing::NotForcing,
            slash_reward_fraction: Perbill::from_percent(10),
            ..Default::default()
        }),
        membership_Instance1: Some(Default::default()),
        collective_Instance1: Some(GovernanceCommitteeConfig {
            members: vec![
                get_from_seed::<AccountId>("Alice"),
                get_from_seed::<AccountId>("Bob"),
                get_from_seed::<AccountId>("Charlie"),
            ],
            phantom: Default::default(),
        }),
        im_online: Some(Default::default()),
        authority_discovery: Some(Default::default()),
        babe: Some(Default::default()),
        grandpa: Some(Default::default()),
        contracts: Some(ContractsConfig {
            current_schedule: contracts::Schedule {
                enable_println, // this should only be enabled on development chains
                ..Default::default()
            },
            gas_price: 1 * MILLICENTS,
        }),
    }
}<|MERGE_RESOLUTION|>--- conflicted
+++ resolved
@@ -4,21 +4,15 @@
 use grandpa::AuthorityId as GrandpaId;
 use im_online::sr25519::AuthorityId as ImOnlineId;
 use polymesh_primitives::AccountId;
-use polymesh_runtime::constants::{currency::MILLICENTS, currency::POLY, time::*};
+use polymesh_runtime::constants::{currency::MILLICENTS, currency::POLY};
 use polymesh_runtime::staking::Forcing;
 use polymesh_runtime::{
-<<<<<<< HEAD
     config::{
-        AssetConfig, BalancesConfig, ContractsConfig, CouncilConfig, DemocracyConfig,
-        ElectionsConfig, GenesisConfig, IdentityConfig, IndicesConfig, SessionConfig,
-        SimpleTokenConfig, StakingConfig, SudoConfig, SystemConfig, TechnicalCommitteeConfig,
+        AssetConfig, BalancesConfig, ContractsConfig, GenesisConfig, IdentityConfig, IndicesConfig,
+        SessionConfig, SimpleTokenConfig, StakingConfig, SudoConfig, SystemConfig,
     },
+    runtime::GovernanceCommitteeConfig,
     Perbill, SessionKeys, StakerStatus, WASM_BINARY,
-=======
-    AssetConfig, BalancesConfig, ContractsConfig, GenesisConfig, GovernanceCommitteeConfig,
-    IdentityConfig, IndicesConfig, Perbill, SessionConfig, SessionKeys, SimpleTokenConfig,
-    StakerStatus, StakingConfig, SudoConfig, SystemConfig, WASM_BINARY,
->>>>>>> 85f86d74
 };
 use primitives::{Pair, Public};
 
@@ -181,7 +175,7 @@
     enable_println: bool,
 ) -> GenesisConfig {
     const STASH: u128 = 100 * POLY;
-    let desired_seats = (endowed_accounts.len() / 2 - initial_authorities.len()) as u32;
+    let _desired_seats = (endowed_accounts.len() / 2 - initial_authorities.len()) as u32;
     GenesisConfig {
         system: Some(SystemConfig {
             code: WASM_BINARY.to_vec(),
