--- conflicted
+++ resolved
@@ -1,22 +1,13 @@
-<<<<<<< HEAD
 use babe_primitives::AuthorityId as BabeId;
 use grandpa::AuthorityId as GrandpaId;
 use im_online::sr25519::AuthorityId as ImOnlineId;
 use polymesh_primitives::AccountId;
 use polymesh_runtime::constants::{currency::POLY, time::*};
 use polymesh_runtime::{
-    AssetConfig, BabeConfig, BalancesConfig, CouncilConfig, DemocracyConfig, ERC20Config,
+    AssetConfig, BabeConfig, BalancesConfig, CouncilConfig, DemocracyConfig, SimpleTokenConfig,
     ElectionsConfig, GenesisConfig, GrandpaConfig, IdentityConfig, IndicesConfig, Perbill,
     SessionConfig, SessionKeys, StakerStatus, StakingConfig, SudoConfig, SystemConfig,
     TechnicalCommitteeConfig, WASM_BINARY,
-=======
-pub use node_template_runtime::GenesisConfig;
-use node_template_runtime::{
-    AccountId, AssetConfig, BalancesConfig, ConsensusConfig, CouncilSeatsConfig,
-    CouncilVotingConfig, DemocracyConfig, GrandpaConfig, IdentityConfig, IndicesConfig, Perbill,
-    Permill, SessionConfig, SimpleTokenConfig, StakerStatus, StakingConfig, SudoConfig,
-    TimestampConfig, TreasuryConfig,
->>>>>>> 7a6ab773
 };
 use primitives::{Pair, Public};
 use srml_staking::Forcing;
@@ -155,15 +146,11 @@
             fee_collector: get_from_seed::<AccountId>("Dave"),
         }),
         identity: Some(IdentityConfig {
-<<<<<<< HEAD
             owner: get_from_seed::<AccountId>("Dave"),
-=======
-            owner: get_account_id_from_seed("Dave"),
             did_creation_fee: 250,
         }),
         simple_token: Some(SimpleTokenConfig {
             creation_fee: 1000
->>>>>>> 7a6ab773
         }),
         erc20: Some(ERC20Config { creation_fee: 1000 }),
         balances: Some(BalancesConfig {
