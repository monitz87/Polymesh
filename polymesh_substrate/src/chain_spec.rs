use hex_literal::{hex, hex_impl};
pub use node_template_runtime::GenesisConfig;
use node_template_runtime::{
<<<<<<< HEAD
    AccountId, AssetConfig, BalancesConfig, ConsensusConfig, CouncilSeatsConfig,
    CouncilVotingConfig, DemocracyConfig, GrandpaConfig, IdentityConfig, IndicesConfig, Perbill,
    Permill, SessionConfig, StakerStatus, StakingConfig, SudoConfig, TimestampConfig,
    TreasuryConfig,
=======
    AccountId, AssetConfig, BalancesConfig, ConsensusConfig, ERC20Config, GenesisConfig,
    IdentityConfig, IndicesConfig, SudoConfig, TimestampConfig,
>>>>>>> 592ad2fd
};
use primitives::{crypto::UncheckedInto, ed25519, ed25519::Public as AuthorityId, sr25519, Pair};
use substrate_service;

// Note this is the URL for the telemetry server
//const STAGING_TELEMETRY_URL: &str = "wss://telemetry.polkadot.io/submit/";

/// Specialized `ChainSpec`. This is a specialization of the general Substrate ChainSpec type.
pub type ChainSpec = substrate_service::ChainSpec<GenesisConfig>;

/// The chain specification option. This is expected to come in from the CLI and
/// is little more than one of a number of alternatives which can easily be converted
/// from a string (`--chain=...`) into a `ChainSpec`.
#[derive(Clone, Debug)]
pub enum Alternative {
    /// Whatever the current runtime is, with just Alice as an auth.
    Development,
    /// Whatever the current runtime is, with simple Alice/Bob auths.
    LocalTestnet,
    Aws,
}

impl Alternative {
    /// Get an actual chain config from one of the alternatives.
    pub(crate) fn load(self) -> Result<ChainSpec, String> {
        Ok(match self {
            Alternative::Aws => ChainSpec::from_genesis(
                "AWS",
                "aws",
                || {
                    testnet_genesis(
                        vec![
                            get_authority_keys_from_seed("Alice"),
                            get_authority_keys_from_seed("Bob"),
                            get_authority_keys_from_seed("Charlie"),
                        ],
                        get_account_id_from_seed("Alice"),
                    )
                },
                vec![],
                None,
                None,
                None,
                None,
            ),
            Alternative::Development => ChainSpec::from_genesis(
                "Development",
                "dev",
                || {
                    testnet_genesis(
                        vec![get_authority_keys_from_seed("Alice")],
                        get_account_id_from_seed("Alice"),
                    )
                },
                vec![],
                None,
                None,
                None,
                None,
            ),
            Alternative::LocalTestnet => ChainSpec::from_genesis(
                "Local Testnet",
                "local_testnet",
                || {
                    testnet_genesis(
                        vec![
                            get_authority_keys_from_seed("Alice"),
                            get_authority_keys_from_seed("Bob"),
                            get_authority_keys_from_seed("Charlie"),
                        ],
                        get_account_id_from_seed("Alice"),
                    )
                },
                vec![],
                None,
                None,
                None,
                None,
            ),
        })
    }

    pub(crate) fn from(s: &str) -> Option<Self> {
        match s {
            "dev" => Some(Alternative::Development),
            "local2" => Some(Alternative::LocalTestnet),
            "" | "aws" => Some(Alternative::Aws),
            _ => None,
        }
    }
}

// fn testnet_genesis2(
//     endowed_accounts: Vec<AccountId>,
//     root_key: AccountId,
// ) -> GenesisConfig {
//     let initial_authorities: Vec<(AccountId, AccountId, AuthorityId)> = vec![(
// 		hex!["f8c3fe049c7ce8ad7387ec7ee31aa28790e1aa742e9b4d2b15b983dfb51cce29"].unchecked_into(),
// 		hex!["ae7f9412cb860d27303ed3296ddca201cdb3b24c9cf68bbf78923c99bb71e961"].unchecked_into(),
// 		hex!["6e151e7d42cf5953ce28f63f7ba60f46dade85c62564304bc8c1a0f6dcfb947c"].unchecked_into(),
// 	),(
// 		hex!["6e440d594f7e32a728004fab5ff5ec119b117ae023140ca94289c2d0a09cec0e"].unchecked_into(),
// 		hex!["62b365b29c91928b702f2af5f7828428ffff2d43c3d3ce3e1ed95c5c500a171a"].unchecked_into(),
// 		hex!["bef6b797203adb34bf688772b63e9a0b82bfa040c0e991bbcaf97f9121cec579"].unchecked_into(),
// 	),(
// 		hex!["ba20e735f1d1529c8fd1f190f6f83d27b6e9ebacfa40584ac3f6e1e3c129966f"].unchecked_into(),
// 		hex!["2008e0ab4d6efd47504a58aff3c7e39d209236ac79e8ad4dc93498e5cb45d71c"].unchecked_into(),
// 		hex!["403c6b6bde365a6b136bceb7972a189873e7d8b472d8007b3e14fa25b8d64d6f"].unchecked_into(),
// 	),(
// 		hex!["c4565fd29e8708cddbd33ce847cb2c7f266d3e438c64a150e7a18f0f4440427f"].unchecked_into(),
// 		hex!["ec5a499f08a8a61b9b0a123a7d7f904e50421cf3e17a848e33862a8328945525"].unchecked_into(),
// 		hex!["184f6a44548777a778d7ba9bf926db51fa16b6ae971450c6b760dc795cf22a1a"].unchecked_into(),
// 	)];
//     testnet_genesis(
// 		vec![
// 			get_authority_keys_from_seed("Alice"),
// 			get_authority_keys_from_seed("Bob"),
//             get_authority_keys_from_seed("Charlie"),
// 		],
// 		get_account_id_from_seed("Alice"),
// 		None,
// 	)
// }

/// Helper function to generate AccountId from seed
pub fn get_account_id_from_seed(seed: &str) -> AccountId {
    sr25519::Pair::from_string(&format!("//{}", seed), None)
        .expect("static values are valid; qed")
        .public()
}

/// Helper function to generate AuthorityId from seed
pub fn get_session_key_from_seed(seed: &str) -> AuthorityId {
    ed25519::Pair::from_string(&format!("//{}", seed), None)
        .expect("static values are valid; qed")
        .public()
}

/// Helper function to generate stash, controller and session key from seed
pub fn get_authority_keys_from_seed(seed: &str) -> (AccountId, AccountId, AuthorityId) {
    (
        get_account_id_from_seed(&format!("{}//stash", seed)),
        get_account_id_from_seed(seed),
        get_session_key_from_seed(seed),
    )
}

/// Helper function to create GenesisConfig for testing
pub fn testnet_genesis(
    initial_authorities: Vec<(AccountId, AccountId, AuthorityId)>,
    root_key: AccountId,
) -> GenesisConfig {
    let endowed_accounts: Vec<AccountId> = vec![
        // hex!["687f80444e7a32d6dd9cd7e8c8229cec5c9a504634f0f83a0572234826a95024"].unchecked_into(),
        // hex!["f8c3fe049c7ce8ad7387ec7ee31aa28790e1aa742e9b4d2b15b983dfb51cce29"].unchecked_into(),
        // hex!["ae7f9412cb860d27303ed3296ddca201cdb3b24c9cf68bbf78923c99bb71e961"].unchecked_into(),
        // hex!["11ed3fc1bd16dd030b695fb1a7a51cbd844bdc8465de856fb4e545e73e94d666"].unchecked_into(),
        get_account_id_from_seed("Alice"),
        get_account_id_from_seed("Bob"),
        get_account_id_from_seed("Charlie"),
        get_account_id_from_seed("Dave"),
        get_account_id_from_seed("Eve"),
        get_account_id_from_seed("Ferdie"),
        get_account_id_from_seed("Alice//stash"),
        get_account_id_from_seed("Bob//stash"),
        get_account_id_from_seed("Charlie//stash"),
        get_account_id_from_seed("Dave//stash"),
        get_account_id_from_seed("Eve//stash"),
        get_account_id_from_seed("Ferdie//stash"),
    ];

    const STASH: u128 = 1 << 20;
    const ENDOWMENT: u128 = 1 << 20;

    GenesisConfig {
        consensus: Some(ConsensusConfig {
            code: include_bytes!("../runtime/wasm/target/wasm32-unknown-unknown/release/node_template_runtime_wasm.compact.wasm").to_vec(),
<<<<<<< HEAD
            authorities: initial_authorities.iter().map(|x| x.2.clone()).collect(),
        }),
        system: None,
=======
            authorities: initial_authorities.clone(),
        }),
        system: None,
        timestamp: Some(TimestampConfig {
            minimum_period: 5, // 10 second block time.
        }),
>>>>>>> 592ad2fd
        indices: Some(IndicesConfig {
            ids: endowed_accounts.clone(),
        }),
        asset: Some(AssetConfig {
            asset_creation_fee: 250,
<<<<<<< HEAD
            fee_collector: get_account_id_from_seed("Dave"),
        }),
        identity: Some(IdentityConfig {
            owner: get_account_id_from_seed("Dave"),
=======
            fee_collector: account_key("Dave"),
        }),
        erc20: Some(ERC20Config {
            creation_fee: 1000
>>>>>>> 592ad2fd
        }),
        balances: Some(BalancesConfig {
            transaction_base_fee: 1,
            transaction_byte_fee: 0,
            existential_deposit: 500,
            transfer_fee: 0,
            creation_fee: 0,
<<<<<<< HEAD
            balances: endowed_accounts.iter().map(|k| (k.clone(), ENDOWMENT)).collect(),
            vesting: vec![],
        }),
        session: Some(SessionConfig {
            validators: initial_authorities.iter().map(|x| x.1.clone()).collect(),
            session_length: 10,
            keys: initial_authorities.iter().map(|x| (x.1.clone(), x.2.clone())).collect::<Vec<_>>(),
        }),
        staking: Some(StakingConfig {
            current_era: 0,
            minimum_validator_count: 1,
            validator_count: 2,
            sessions_per_era: 5,
            bonding_duration: 2 * 60 * 12,
            offline_slash: Perbill::zero(),
            session_reward: Perbill::zero(),
            current_session_reward: 0,
            offline_slash_grace: 0,
            stakers: initial_authorities.iter().map(|x| (x.0.clone(), x.1.clone(), STASH, StakerStatus::Validator)).collect(),
            invulnerables: initial_authorities.iter().map(|x| x.1.clone()).collect(),
        }),
        democracy: Some(DemocracyConfig {
            launch_period: 9,
            voting_period: 18,
            minimum_deposit: 10,
            public_delay: 0,
            max_lock_periods: 6,
        }),
        council_seats: Some(CouncilSeatsConfig {
            active_council: endowed_accounts.iter()
                .filter(|&endowed| initial_authorities.iter().find(|&(_, controller, _)| controller == endowed).is_none())
                .map(|a| (a.clone(), 1000000)).collect(),
            candidacy_bond: 10,
            voter_bond: 2,
            present_slash_per_voter: 1,
            carry_count: 4,
            presentation_duration: 10,
            approval_voting_period: 20,
            term_duration: 1000000,
            desired_seats: (endowed_accounts.len() / 2 - initial_authorities.len()) as u32,
            inactive_grace_period: 1,
        }),
        council_voting: Some(CouncilVotingConfig {
            cooloff_period: 75,
            voting_period: 20,
            enact_delay_period: 0,
        }),
        timestamp: Some(TimestampConfig {
            minimum_period: 5,                    // 5*2=10 second block time.
        }),
        treasury: Some(TreasuryConfig {
            proposal_bond: Permill::from_percent(5),
            proposal_bond_minimum: 1_000_000,
            spend_period: 12 * 60 * 24,
            burn: Permill::from_percent(50),
        }),
        sudo: Some(SudoConfig {
            key: root_key,
        }),
        grandpa: Some(GrandpaConfig {
            authorities: initial_authorities.iter().map(|x| (x.2.clone(), 1)).collect(),
        }),
=======
            balances: endowed_accounts.iter().cloned().map(|k|(k, 10000)).collect(),
            vesting: vec![],
        }),
        sudo: Some(SudoConfig {
            key: root_key,
        }),
        identity: Some(IdentityConfig {
            owner: account_key("Dave"),
        })
>>>>>>> 592ad2fd
    }
}<|MERGE_RESOLUTION|>--- conflicted
+++ resolved
@@ -1,15 +1,10 @@
 use hex_literal::{hex, hex_impl};
 pub use node_template_runtime::GenesisConfig;
 use node_template_runtime::{
-<<<<<<< HEAD
     AccountId, AssetConfig, BalancesConfig, ConsensusConfig, CouncilSeatsConfig,
-    CouncilVotingConfig, DemocracyConfig, GrandpaConfig, IdentityConfig, IndicesConfig, Perbill,
-    Permill, SessionConfig, StakerStatus, StakingConfig, SudoConfig, TimestampConfig,
-    TreasuryConfig,
-=======
-    AccountId, AssetConfig, BalancesConfig, ConsensusConfig, ERC20Config, GenesisConfig,
-    IdentityConfig, IndicesConfig, SudoConfig, TimestampConfig,
->>>>>>> 592ad2fd
+    CouncilVotingConfig, DemocracyConfig, ERC20Config, GrandpaConfig, IdentityConfig,
+    IndicesConfig, Perbill, Permill, SessionConfig, StakerStatus, StakingConfig, SudoConfig,
+    TimestampConfig, TreasuryConfig,
 };
 use primitives::{crypto::UncheckedInto, ed25519, ed25519::Public as AuthorityId, sr25519, Pair};
 use substrate_service;
@@ -187,34 +182,21 @@
     GenesisConfig {
         consensus: Some(ConsensusConfig {
             code: include_bytes!("../runtime/wasm/target/wasm32-unknown-unknown/release/node_template_runtime_wasm.compact.wasm").to_vec(),
-<<<<<<< HEAD
             authorities: initial_authorities.iter().map(|x| x.2.clone()).collect(),
         }),
         system: None,
-=======
-            authorities: initial_authorities.clone(),
-        }),
-        system: None,
-        timestamp: Some(TimestampConfig {
-            minimum_period: 5, // 10 second block time.
-        }),
->>>>>>> 592ad2fd
         indices: Some(IndicesConfig {
             ids: endowed_accounts.clone(),
         }),
         asset: Some(AssetConfig {
             asset_creation_fee: 250,
-<<<<<<< HEAD
             fee_collector: get_account_id_from_seed("Dave"),
         }),
         identity: Some(IdentityConfig {
             owner: get_account_id_from_seed("Dave"),
-=======
-            fee_collector: account_key("Dave"),
         }),
         erc20: Some(ERC20Config {
             creation_fee: 1000
->>>>>>> 592ad2fd
         }),
         balances: Some(BalancesConfig {
             transaction_base_fee: 1,
@@ -222,7 +204,6 @@
             existential_deposit: 500,
             transfer_fee: 0,
             creation_fee: 0,
-<<<<<<< HEAD
             balances: endowed_accounts.iter().map(|k| (k.clone(), ENDOWMENT)).collect(),
             vesting: vec![],
         }),
@@ -285,16 +266,5 @@
         grandpa: Some(GrandpaConfig {
             authorities: initial_authorities.iter().map(|x| (x.2.clone(), 1)).collect(),
         }),
-=======
-            balances: endowed_accounts.iter().cloned().map(|k|(k, 10000)).collect(),
-            vesting: vec![],
-        }),
-        sudo: Some(SudoConfig {
-            key: root_key,
-        }),
-        identity: Some(IdentityConfig {
-            owner: account_key("Dave"),
-        })
->>>>>>> 592ad2fd
     }
 }