--- conflicted
+++ resolved
@@ -2,7 +2,7 @@
 use crate::identity::{self, InvestorList};
 use crate::utils;
 
-use parity_codec::Encode;
+use codec::Encode;
 use rstd::prelude::*;
 use srml_support::{
     decl_event, decl_module, decl_storage, dispatch::Result, ensure, StorageMap, StorageValue,
@@ -18,15 +18,9 @@
     type Asset: asset::AssetTrait<Self::TokenBalance>;
 }
 
-<<<<<<< HEAD
 #[derive(codec::Encode, codec::Decode, Default, Clone, PartialEq, Debug)]
-pub struct Whitelist<U, V> {
-    investor: V,
-=======
-#[derive(parity_codec::Encode, parity_codec::Decode, Default, Clone, PartialEq, Debug)]
 pub struct Whitelist<U> {
     investor: Vec<u8>,
->>>>>>> 7a6ab773
     can_send_after: U,
     can_receive_after: U,
 }
@@ -92,13 +86,8 @@
 
             <WhitelistForTokenAndAddress<T>>::insert((ticker.clone(), whitelist_id, investor_did),whitelist);
 
-<<<<<<< HEAD
             sr_primitives::print("Created restriction!!!");
-            //<general_tm::Module<T>>::add_to_whitelist(sender,token_id,_investor,expiry);
-=======
-            runtime_io::print("Created restriction!!!");
             //<general_tm::Module<T>>::add_to_whitelist(sender,token_id,investor_did,expiry);
->>>>>>> 7a6ab773
 
             Ok(())
         }
