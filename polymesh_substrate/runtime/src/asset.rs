use crate::balances;
use crate::exemption;
use crate::general_tm;
use crate::identity::{self, IdentityTrait};
use crate::percentage_tm;
use crate::registry::{self, RegistryEntry, TokenType};
use crate::utils;
use codec::Encode;
use rstd::prelude::*;
<<<<<<< HEAD
//use codec::Codec;
use core::convert::TryInto;
=======
use runtime_primitives::traits::{As, CheckedAdd, CheckedMul, CheckedSub, Convert};
>>>>>>> 7a6ab773
use session;
use sr_primitives::traits::{CheckedAdd, CheckedSub, Convert};
use srml_support::traits::{Currency, ExistenceRequirement, WithdrawReason};
use srml_support::{decl_event, decl_module, decl_storage, dispatch::Result, ensure, StorageMap};
use system::{self, ensure_signed};

type FeeOf<T> = <<T as Trait>::Currency as Currency<<T as system::Trait>::AccountId>>::Balance;

/// The module's configuration trait.
pub trait Trait:
    system::Trait
    + general_tm::Trait
    + percentage_tm::Trait
    + utils::Trait
    + balances::Trait
    + identity::Trait
    + session::Trait
    + registry::Trait
{
    /// The overarching event type.
    type Event: From<Event<Self>> + Into<<Self as system::Trait>::Event>;
    //type TokenBalance: Parameter + Member + SimpleArithmetic + Codec + Default + Copy + As<usize> + As<u64>;
    type Currency: Currency<Self::AccountId>;
}

// struct to store the token details
<<<<<<< HEAD
#[derive(codec::Encode, codec::Decode, Default, Clone, PartialEq, Debug)]
pub struct SecurityToken<U, V> {
=======
#[derive(parity_codec::Encode, parity_codec::Decode, Default, Clone, PartialEq, Debug)]
pub struct SecurityToken<U> {
>>>>>>> 7a6ab773
    pub name: Vec<u8>,
    pub total_supply: U,
    pub owner_did: Vec<u8>,
    pub granularity: u128,
    pub decimals: u16,
}

decl_storage! {
    trait Store for Module<T: Trait> as Asset {
        // The DID of the fee collector
        FeeCollector get(fee_collector) config(): T::AccountId;
        // details of the token corresponding to the token ticker
        pub Tokens get(token_details): map Vec<u8> => SecurityToken<T::TokenBalance>;
        // (ticker, did) -> balance
        pub BalanceOf get(balance_of): map (Vec<u8>, Vec<u8>) => T::TokenBalance;
        // (ticker, sender, spender) -> allowance amount
        Allowance get(allowance): map (Vec<u8>, Vec<u8>, Vec<u8>) => T::TokenBalance;
        // cost in base currency to create a token
        AssetCreationFee get(asset_creation_fee) config(): FeeOf<T>;
        // Checkpoints created per token
        pub TotalCheckpoints get(total_checkpoints_of): map (Vec<u8>) => u32;
        // Total supply of the token at the checkpoint
        pub CheckpointTotalSupply get(total_supply_at): map (Vec<u8>, u32) => T::TokenBalance;
        // Balance of a DID at a checkpoint; (ticker, DID, checkpoint ID)
        CheckpointBalance get(balance_at_checkpoint): map (Vec<u8>, Vec<u8>, u32) => Option<T::TokenBalance>;
        // Last checkpoint updated for a DID's balance; (ticker, DID) -> last checkpoint ID
        LatestUserCheckpoint get(latest_user_checkpoint): map (Vec<u8>, Vec<u8>) => u32;
    }
}

// public interface for this runtime module
decl_module! {
    pub struct Module<T: Trait> for enum Call where origin: T::Origin {
        // initialize the default event for this module
        fn deposit_event() = default;

        // Mint a token to multiple investors
        pub fn batch_mint(origin, did: Vec<u8>, ticker: Vec<u8>, investor_dids: Vec<Vec<u8>>, values: Vec<T::TokenBalance>) -> Result {
            let sender = ensure_signed(origin)?;

            // Check that sender is allowed to act on behalf of `did`
            ensure!(<identity::Module<T>>::is_signing_key(did.clone(), &sender.encode()), "sender must be a signing key for DID");

            ensure!(investor_dids.len() == values.len(), "Investor/amount list length inconsistent");

            ensure!(Self::is_owner(ticker.clone(), did.clone()), "user is not authorized");


            // A helper vec for calculated new investor balances
            let mut updated_balances = Vec::with_capacity(investor_dids.len());

            // Get current token details for supply update
            let mut token = Self::token_details(ticker.clone());

            // A round of per-investor checks
            for i in 0..investor_dids.len() {
                ensure!(
                    Self::check_granularity(ticker.clone(), values[i]),
                    "Invalid granularity"
                );

                let current_balance = Self::balance_of((ticker.clone(), investor_dids[i].clone()));
                updated_balances.push(current_balance
                    .checked_add(&values[i])
                    .ok_or("overflow in calculating balance")?);

                // verify transfer check
                Self::_is_valid_transfer(ticker.clone(), Vec::<u8>::default(), investor_dids[i].clone(), values[i])?;

                // New total supply must be valid
                token.total_supply = token
                    .total_supply
                    .checked_add(&values[i])
                    .ok_or("overflow in calculating balance")?;
            }

            // After checks are ensured introduce side effects
            for i in 0..investor_dids.len() {
                Self::_update_checkpoint(ticker.clone(), investor_dids[i].clone(), updated_balances[i]);

                <BalanceOf<T>>::insert((ticker.clone(), investor_dids[i].clone()), updated_balances[i]);

                Self::deposit_event(RawEvent::Minted(ticker.clone(), investor_dids[i].clone(), values[i]));
            }
            <Tokens<T>>::insert(ticker.clone(), token);

            Ok(())
        }

        // Same as issue_token() except multiple sets of parameters may be specified for issuing
        // multiple tokens in one go
        pub fn batch_issue_token(origin, did: Vec<u8>, names: Vec<Vec<u8>>, tickers: Vec<Vec<u8>>, total_supply_values: Vec<T::TokenBalance>, divisible_values: Vec<bool>) -> Result {
            let sender = ensure_signed(origin)?;

            // Check that sender is allowed to act on behalf of `did`
            ensure!(<identity::Module<T>>::is_signing_key(did.clone(), &sender.encode()), "sender must be a signing key for DID");
            ensure!(<identity::Module<T>>::is_issuer(did.clone()),"DID is not an issuer");

            // Ensure we get a complete set of parameters for every token
            ensure!((names.len() == tickers.len()) == (total_supply_values.len() == divisible_values.len()), "Inconsistent token param vector lengths");

            // bytes_to_upper() all tickers
            let mut tickers = tickers;
            tickers.iter_mut().for_each(|ticker| {
                *ticker = utils::bytes_to_upper(ticker.as_slice());
            });

            // A helper vec for duplicate ticker detection
            let mut seen_tickers = Vec::new();

            let n_tokens = names.len();

            // Perform per-token checks beforehand
            for i in 0..n_tokens {
                // checking max size for name and ticker
                // byte arrays (vecs) with no max size should be avoided
                ensure!(names[i].len() <= 64, "token name cannot exceed 64 bytes");
                ensure!(tickers[i].len() <= 32, "token ticker cannot exceed 32 bytes");

                ensure!(!seen_tickers.contains(&tickers[i]), "Duplicate tickers in token batch");
                seen_tickers.push(tickers[i].clone());

                let granularity = if !divisible_values[i] { (10 as u128).pow(18) } else { 1_u128 };
                ensure!(<T as utils::Trait>::as_u128(total_supply_values[i]) % granularity == (0 as u128), "Invalid Total supply");

                // Ensure the uniqueness of the ticker
                ensure!(!<Tokens<T>>::exists(tickers[i].clone()), "Ticker is already issued");
            }

            // Withdraw n_tokens * Self::asset_creation_fee() from sender DID
            let validators = <session::Module<T>>::validators();
            let fee = Self::asset_creation_fee().checked_mul(&<FeeOf<T> as As<usize>>::sa(n_tokens)).ok_or("asset_creation_fee() * n_tokens overflows")?;
            let validator_len;
            if validators.len() < 1 {
                validator_len = <FeeOf<T> as As<usize>>::sa(1);
            } else {
                validator_len = <FeeOf<T> as As<usize>>::sa(validators.len());
            }
            let proportional_fee = fee / validator_len;
            let proportional_fee_in_balance = <T::CurrencyToBalance as Convert<FeeOf<T>, T::Balance>>::convert(proportional_fee);
            for v in &validators {
                <balances::Module<T> as Currency<_>>::transfer(&sender, v, proportional_fee_in_balance)?;
            }
            let remainder_fee = fee - (proportional_fee * validator_len);
            let remainder_fee_balance = <T::CurrencyToBalance as Convert<FeeOf<T>, T::Balance>>::convert(proportional_fee);
            <identity::DidRecords<T>>::mutate(did.clone(), |record| -> Result {
                record.balance = record.balance.checked_sub(&remainder_fee_balance).ok_or("Could not charge for token issuance")?;
                Ok(())
            })?;

            // Perform per-ticker issuance
            for i in 0..n_tokens {
                let granularity = if !divisible_values[i] { (10 as u128).pow(18) } else { 1_u128 };
                let token = SecurityToken {
                    name: names[i].clone(),
                    total_supply: total_supply_values[i],
                    owner_did: did.clone(),
                    granularity: granularity,
                    decimals: 18
                };

                let reg_entry = RegistryEntry { token_type: TokenType::AssetToken as u32, owner_did: did.clone() };

                <registry::Module<T>>::put(tickers[i].clone(), &reg_entry)?;

                <Tokens<T>>::insert(tickers[i].clone(), token);
                <BalanceOf<T>>::insert((tickers[i].clone(), did.clone()), total_supply_values[i]);
                Self::deposit_event(RawEvent::IssuedToken(tickers[i].clone(), total_supply_values[i], did.clone(), granularity, 18));
                runtime_io::print("Batch token initialized");
            }

            Ok(())
        }

        // initializes a new token
        // takes a name, ticker, total supply for the token
        // makes the initiating account the owner of the token
        // the balance of the owner is set to total supply
        pub fn issue_token(origin, did: Vec<u8>, name: Vec<u8>, _ticker: Vec<u8>, total_supply: T::TokenBalance, divisible: bool) -> Result {
            let ticker = utils::bytes_to_upper(_ticker.as_slice());
            let sender = ensure_signed(origin)?;

            // Check that sender is allowed to act on behalf of `did`
            ensure!(<identity::Module<T>>::is_signing_key(did.clone(), &sender.encode()), "sender must be a signing key for DID");

            ensure!(<identity::Module<T>>::is_issuer(did.clone()),"DID is not an issuer");
            // checking max size for name and ticker
            // byte arrays (vecs) with no max size should be avoided
            ensure!(name.len() <= 64, "token name cannot exceed 64 bytes");
            ensure!(ticker.len() <= 32, "token ticker cannot exceed 32 bytes");

            let granularity = if !divisible { (10 as u128).pow(18) } else { 1_u128 };
            ensure!(<T as utils::Trait>::as_u128(total_supply) % granularity == (0 as u128), "Invalid Total supply");

            ensure!(<registry::Module<T>>::get(ticker.clone()).is_none(), "Ticker is already taken");

            // TODO Fix this
            // // Alternative way to take a fee - fee is proportionaly paid to the validators and dust is burned
            // let validators = <session::Module<T>>::validators();
            // let fee = Self::asset_creation_fee();
            // let validator_len:u128;
            // if validators.len() < 1 {
            //     validator_len = 1;
            // } else {
            //     validator_len = validators.len().try_into().unwrap();
            // }
            // let proportional_fee = fee / validator_len;
            // let proportional_fee_in_balance = proportional_fee.into();
            // for v in &validators {
            //     <balances::Module<T> as Currency<_>>::transfer(&sender, v, proportional_fee_in_balance)?;
            // }
            // let remainder_fee = fee - (proportional_fee * validator_len);
            // let _imbalance = T::Currency::withdraw(&sender, remainder_fee, WithdrawReason::Fee, ExistenceRequirement::KeepAlive)?;

            let token = SecurityToken {
                name,
                total_supply,
                owner_did: did.clone(),
                granularity: granularity,
                decimals: 18
            };

            let reg_entry = RegistryEntry { token_type: TokenType::AssetToken as u32, owner_did: did.clone() };

            <registry::Module<T>>::put(ticker.clone(), &reg_entry)?;

            <Tokens<T>>::insert(ticker.clone(), token);
<<<<<<< HEAD
            <BalanceOf<T>>::insert((ticker.clone(), sender.clone()), total_supply);
            Self::deposit_event(RawEvent::IssuedToken(ticker, total_supply, sender, granularity, 18));
            sr_primitives::print("Initialized!!!");
=======
            <BalanceOf<T>>::insert((ticker.clone(), did.clone()), total_supply);
            Self::deposit_event(RawEvent::IssuedToken(ticker, total_supply, did, granularity, 18));
            runtime_io::print("Token initialized");
>>>>>>> 7a6ab773

            Ok(())
        }

        // transfer tokens from one account to another
        // origin is assumed as sender
        pub fn transfer(_origin, did: Vec<u8>, _ticker: Vec<u8>, to_did: Vec<u8>, value: T::TokenBalance) -> Result {
            let ticker = utils::bytes_to_upper(_ticker.as_slice());
            let sender = ensure_signed(_origin)?;

            // Check that sender is allowed to act on behalf of `did`
            ensure!(<identity::Module<T>>::is_signing_key(did.clone(), &sender.encode()), "sender must be a signing key for DID");

            Self::_is_valid_transfer(ticker.clone(), did.clone(), to_did.clone(), value)?;

            Self::_transfer(ticker.clone(), did, to_did, value)
        }

        // transfer tokens from one account to another
        // origin is assumed as sender
        fn force_transfer(_origin, did: Vec<u8>, _ticker: Vec<u8>, from_did: Vec<u8>, to_did: Vec<u8>, value: T::TokenBalance) -> Result {
            let ticker = utils::bytes_to_upper(_ticker.as_slice());
            let sender = ensure_signed(_origin)?;

            // Check that sender is allowed to act on behalf of `did`
            ensure!(<identity::Module<T>>::is_signing_key(did.clone(), &sender.encode()), "sender must be a signing key for DID");

            ensure!(Self::is_owner(ticker.clone(), did.clone()), "user is not authorized");

            Self::_transfer(ticker.clone(), from_did.clone(), to_did.clone(), value.clone())?;

            Self::deposit_event(RawEvent::ForcedTransfer(ticker.clone(), from_did, to_did, value));

            Ok(())
        }

        // approve token transfer from one account to another
        // once this is done, transfer_from can be called with corresponding values
        fn approve(_origin, did: Vec<u8>, _ticker: Vec<u8>, spender_did: Vec<u8>, value: T::TokenBalance) -> Result {
            let ticker = utils::bytes_to_upper(_ticker.as_slice());
            let sender = ensure_signed(_origin)?;

            // Check that sender is allowed to act on behalf of `did`
            ensure!(<identity::Module<T>>::is_signing_key(did.clone(), &sender.encode()), "sender must be a signing key for DID");

            ensure!(<BalanceOf<T>>::exists((ticker.clone(), did.clone())), "Account does not own this token");

            let allowance = Self::allowance((ticker.clone(), did.clone(), spender_did.clone()));
            let updated_allowance = allowance.checked_add(&value).ok_or("overflow in calculating allowance")?;
            <Allowance<T>>::insert((ticker.clone(), did.clone(), spender_did.clone()), updated_allowance);

            Self::deposit_event(RawEvent::Approval(ticker.clone(), did.clone(), spender_did.clone(), value));

            Ok(())
        }

        // implemented in the open-zeppelin way - increase/decrease allownace
        // if approved, transfer from an account to another account without owner's signature
        pub fn transfer_from(_origin, did: Vec<u8>,  _ticker: Vec<u8>, from_did: Vec<u8>, to_did: Vec<u8>, value: T::TokenBalance) -> Result {
            let spender = ensure_signed(_origin)?;

            // Check that spender is allowed to act on behalf of `did`
            ensure!(<identity::Module<T>>::is_signing_key(did.clone(), &spender.encode()), "sender must be a signing key for DID");

            let ticker = utils::bytes_to_upper(_ticker.as_slice());
            ensure!(<Allowance<T>>::exists((ticker.clone(), from_did.clone(), did.clone())), "Allowance does not exist");
            let allowance = Self::allowance((ticker.clone(), from_did.clone(), did.clone()));
            ensure!(allowance >= value, "Not enough allowance");

            // using checked_sub (safe math) to avoid overflow
            let updated_allowance = allowance.checked_sub(&value).ok_or("overflow in calculating allowance")?;

            Self::_is_valid_transfer(ticker.clone(), from_did.clone(), to_did.clone(), value)?;

            Self::_transfer(ticker.clone(), from_did.clone(), to_did.clone(), value)?;

            // Change allowance afterwards
            <Allowance<T>>::insert((ticker.clone(), from_did.clone(), did.clone()), updated_allowance);

            Self::deposit_event(RawEvent::Approval(ticker.clone(), from_did.clone(), did.clone(), value));
            Ok(())
        }

        // called by issuer to create checkpoints
        pub fn create_checkpoint(_origin, did: Vec<u8>, _ticker: Vec<u8>) -> Result {
            let ticker = utils::bytes_to_upper(_ticker.as_slice());
            let sender = ensure_signed(_origin)?;

            // Check that sender is allowed to act on behalf of `did`
            ensure!(<identity::Module<T>>::is_signing_key(did.clone(), &sender.encode()), "sender must be a signing key for DID");

            ensure!(Self::is_owner(ticker.clone(), did.clone()), "user is not authorized");
            Self::_create_checkpoint(ticker.clone())
        }

        // called by issuer to create checkpoints
        pub fn balance_at(_origin, _ticker: Vec<u8>, owner_did: Vec<u8>, checkpoint: u32) -> Result {
            let ticker = utils::bytes_to_upper(_ticker.as_slice());
            Self::deposit_event(RawEvent::BalanceAt(ticker.clone(), owner_did.clone(), checkpoint, Self::get_balance_at(ticker.clone(), owner_did, checkpoint)));
            Ok(())
        }

        pub fn mint(_origin, did: Vec<u8>, _ticker: Vec<u8>, to_did: Vec<u8>, value: T::TokenBalance) -> Result {
            let ticker = utils::bytes_to_upper(_ticker.clone().as_slice());
            let sender = ensure_signed(_origin)?;

            // Check that sender is allowed to act on behalf of `did`
            ensure!(<identity::Module<T>>::is_signing_key(did.clone(), &sender.encode()), "sender must be a signing key for DID");

            ensure!(Self::is_owner(ticker.clone(), did.clone()), "user is not authorized");
            Self::_mint(ticker, to_did, value)
        }

        pub fn burn(_origin, did: Vec<u8>, _ticker: Vec<u8>, value: T::TokenBalance) -> Result {
            let ticker = utils::bytes_to_upper(_ticker.as_slice());
            let sender = ensure_signed(_origin)?;

            // Check that sender is allowed to act on behalf of `did`
            ensure!(<identity::Module<T>>::is_signing_key(did.clone(), &sender.encode()), "sender must be a signing key for DID");

            // Granularity check
            ensure!(
                Self::check_granularity(_ticker.clone(), value),
                "Invalid granularity"
                );
            ensure!(<BalanceOf<T>>::exists((ticker.clone(), did.clone())), "Account does not own this token");
            let burner_balance = Self::balance_of((ticker.clone(), did.clone()));
            ensure!(burner_balance >= value, "Not enough balance.");

            // Reduce sender's balance
            let updated_burner_balance = burner_balance
                .checked_sub(&value)
                .ok_or("overflow in calculating balance")?;

            // verify transfer check
            Self::_is_valid_transfer(ticker.clone(), did.clone(), Vec::<u8>::default(), value)?;

            //Decrease total suply
            let mut token = Self::token_details(ticker.clone());
            token.total_supply = token.total_supply.checked_sub(&value).ok_or("overflow in calculating balance")?;

            Self::_update_checkpoint(ticker.clone(), did.clone(), burner_balance);

            <BalanceOf<T>>::insert((ticker.clone(), did.clone()), updated_burner_balance);
            <Tokens<T>>::insert(ticker.clone(), token);

            Self::deposit_event(RawEvent::Burned(ticker.clone(), did, value));

            Ok(())

        }

        pub fn change_granularity(origin, did: Vec<u8>, ticker: Vec<u8>, granularity: u128) -> Result {
            let ticker = utils::bytes_to_upper(ticker.as_slice());
            let sender = ensure_signed(origin)?;

            // Check that sender is allowed to act on behalf of `did`
            ensure!(<identity::Module<T>>::is_signing_key(did.clone(), &sender.encode()), "sender must be a signing key for DID");

            ensure!(Self::is_owner(ticker.clone(), did.clone()), "user is not authorized");
            ensure!(granularity != 0_u128, "Invalid granularity");
            // Read the token details
            let mut token = Self::token_details(ticker.clone());
            //Increase total suply
            token.granularity = granularity;
            <Tokens<T>>::insert(ticker.clone(), token);
            Self::deposit_event(RawEvent::GranularityChanged(ticker.clone(), granularity));
            Ok(())
        }
    }
}

decl_event!(
    pub enum Event<T>
    where
        Balance = <T as utils::Trait>::TokenBalance,
    {
        // event for transfer of tokens
        // ticker, from DID, to DID, value
        Transfer(Vec<u8>, Vec<u8>, Vec<u8>, Balance),
        // event when an approval is made
        // ticker, owner DID, spender DID, value
        Approval(Vec<u8>, Vec<u8>, Vec<u8>, Balance),
        // event - used for testing in the absence of custom getters
        // ticker, owner DID, checkpoint, balance
        BalanceAt(Vec<u8>, Vec<u8>, u32, Balance),
        // event mint
        // ticker, beneficiary DID, value
        Minted(Vec<u8>, Vec<u8>, Balance),
        // event burn
        // ticker, DID, value
        Burned(Vec<u8>, Vec<u8>, Balance),
        // event for forced transfer of tokens
        // ticker, from DID, to DID, value
        ForcedTransfer(Vec<u8>, Vec<u8>, Vec<u8>, Balance),
        // Event for creation of the asset
        // ticker, total supply, owner DID, decimal
        IssuedToken(Vec<u8>, Balance, Vec<u8>, u128, u16),
        // Event for change granularity
        // ticker, granularity
        GranularityChanged(Vec<u8>, u128),
    }
);

pub trait AssetTrait<V> {
    fn total_supply(_ticker: Vec<u8>) -> V;
    fn balance(_ticker: Vec<u8>, did: Vec<u8>) -> V;
    fn _mint_from_sto(ticker: Vec<u8>, sender_did: Vec<u8>, tokens_purchased: V) -> Result;
    fn is_owner(_ticker: Vec<u8>, did: Vec<u8>) -> bool;
}

impl<T: Trait> AssetTrait<T::TokenBalance> for Module<T> {
    fn _mint_from_sto(
        ticker: Vec<u8>,
        sender: Vec<u8>,
        tokens_purchased: T::TokenBalance,
    ) -> Result {
        let _ticker = utils::bytes_to_upper(ticker.as_slice());
        Self::_mint(_ticker, sender, tokens_purchased)
    }

    fn is_owner(_ticker: Vec<u8>, did: Vec<u8>) -> bool {
        Self::_is_owner(_ticker, did)
    }

    /// Get the asset `id` balance of `who`.
    fn balance(_ticker: Vec<u8>, who: Vec<u8>) -> T::TokenBalance {
        let ticker = utils::bytes_to_upper(_ticker.as_slice());
        return Self::balance_of((ticker, who));
    }

    // Get the total supply of an asset `id`
    fn total_supply(_ticker: Vec<u8>) -> T::TokenBalance {
        let ticker = utils::bytes_to_upper(_ticker.as_slice());
        return Self::token_details(ticker).total_supply;
    }
}

/// All functions in the decl_module macro become part of the public interface of the module
/// If they are there, they are accessible via extrinsics calls whether they are public or not
/// However, in the impl module section (this, below) the functions can be public and private
/// Private functions are internal to this module e.g.: _transfer
/// Public functions can be called from other modules e.g.: lock and unlock (being called from the tcr module)
/// All functions in the impl module section are not part of public interface because they are not part of the Call enum
impl<T: Trait> Module<T> {
    // Public immutables
    pub fn _is_owner(_ticker: Vec<u8>, did: Vec<u8>) -> bool {
        let token = Self::token_details(_ticker);
        token.owner_did == did
    }

    /// Get the asset `id` balance of `who`.
    pub fn balance(_ticker: Vec<u8>, did: Vec<u8>) -> T::TokenBalance {
        let ticker = utils::bytes_to_upper(_ticker.as_slice());
        Self::balance_of((ticker, did))
    }

    // Get the total supply of an asset `id`
    pub fn total_supply(_ticker: Vec<u8>) -> T::TokenBalance {
        let ticker = utils::bytes_to_upper(_ticker.as_slice());
        Self::token_details(ticker).total_supply
    }

    pub fn get_balance_at(_ticker: Vec<u8>, did: Vec<u8>, mut _at: u32) -> T::TokenBalance {
        let ticker = utils::bytes_to_upper(_ticker.as_slice());
        let max = Self::total_checkpoints_of(ticker.clone());

        if _at > max {
            _at = max;
        }

        if <LatestUserCheckpoint<T>>::exists((ticker.clone(), did.clone())) {
            let latest_checkpoint = Self::latest_user_checkpoint((ticker.clone(), did.clone()));
            if _at <= latest_checkpoint {
                while _at > 0u32 {
                    match Self::balance_at_checkpoint((ticker.clone(), did.clone(), _at)) {
                        Some(x) => return x,
                        None => _at -= 1,
                    }
                }
            }
        }

        return Self::balance_of((ticker, did));
    }

    fn _is_valid_transfer(
        _ticker: Vec<u8>,
        from_did: Vec<u8>,
        to_did: Vec<u8>,
        value: T::TokenBalance,
    ) -> Result {
        let verification_whitelist = <general_tm::Module<T>>::verify_restriction(
            _ticker.clone(),
            from_did.clone(),
            to_did.clone(),
            value,
        );
        let verification_percentage = <percentage_tm::Module<T>>::verify_restriction(
            _ticker.clone(),
            from_did.clone(),
            to_did.clone(),
            value,
        );
        ensure!(
            verification_whitelist.is_ok() && verification_percentage.is_ok(),
            "Transfer Verification failed. Review imposed transfer restrictions."
        );
        Ok(())
    }

    // the SimpleToken standard transfer function
    // internal
    fn _transfer(
        _ticker: Vec<u8>,
        from_did: Vec<u8>,
        to_did: Vec<u8>,
        value: T::TokenBalance,
    ) -> Result {
        // Granularity check
        ensure!(
            Self::check_granularity(_ticker.clone(), value),
            "Invalid granularity"
        );
        ensure!(
            <BalanceOf<T>>::exists((_ticker.clone(), from_did.clone())),
            "Account does not own this token"
        );
        let sender_balance = Self::balance_of((_ticker.clone(), from_did.clone()));
        ensure!(sender_balance >= value, "Not enough balance.");

        let updated_from_balance = sender_balance
            .checked_sub(&value)
            .ok_or("overflow in calculating balance")?;
        let receiver_balance = Self::balance_of((_ticker.clone(), to_did.clone()));
        let updated_to_balance = receiver_balance
            .checked_add(&value)
            .ok_or("overflow in calculating balance")?;

        Self::_update_checkpoint(_ticker.clone(), from_did.clone(), sender_balance);
        Self::_update_checkpoint(_ticker.clone(), to_did.clone(), receiver_balance);
        // reduce sender's balance
        <BalanceOf<T>>::insert((_ticker.clone(), from_did.clone()), updated_from_balance);

        // increase receiver's balance
        <BalanceOf<T>>::insert((_ticker.clone(), to_did.clone()), updated_to_balance);

        Self::deposit_event(RawEvent::Transfer(_ticker.clone(), from_did, to_did, value));
        Ok(())
    }

    pub fn _create_checkpoint(ticker: Vec<u8>) -> Result {
        if <TotalCheckpoints>::exists(ticker.clone()) {
            let mut checkpoint_count = Self::total_checkpoints_of(ticker.clone());
            checkpoint_count = checkpoint_count
                .checked_add(1)
                .ok_or("overflow in adding checkpoint")?;
            <TotalCheckpoints>::insert(ticker.clone(), checkpoint_count);
            <CheckpointTotalSupply<T>>::insert(
                (ticker.clone(), checkpoint_count),
                Self::token_details(ticker.clone()).total_supply,
            );
        } else {
            <TotalCheckpoints>::insert(ticker.clone(), 1);
            <CheckpointTotalSupply<T>>::insert(
                (ticker.clone(), 1),
                Self::token_details(ticker.clone()).total_supply,
            );
        }
        Ok(())
    }

<<<<<<< HEAD
    fn _update_checkpoint(
        ticker: Vec<u8>,
        user: T::AccountId,
        user_balance: T::TokenBalance,
    ) -> Result {
        if <TotalCheckpoints>::exists(ticker.clone()) {
=======
    fn _update_checkpoint(ticker: Vec<u8>, user_did: Vec<u8>, user_balance: T::TokenBalance) {
        if <TotalCheckpoints<T>>::exists(ticker.clone()) {
>>>>>>> 7a6ab773
            let checkpoint_count = Self::total_checkpoints_of(ticker.clone());
            if !<CheckpointBalance<T>>::exists((ticker.clone(), user_did.clone(), checkpoint_count))
            {
                <CheckpointBalance<T>>::insert(
                    (ticker.clone(), user_did.clone(), checkpoint_count),
                    user_balance,
                );
                <LatestUserCheckpoint<T>>::insert((ticker, user_did), checkpoint_count);
            }
        }
    }

    fn is_owner(_ticker: Vec<u8>, did: Vec<u8>) -> bool {
        Self::_is_owner(_ticker, did)
    }

    pub fn _mint(ticker: Vec<u8>, to_did: Vec<u8>, value: T::TokenBalance) -> Result {
        // Granularity check
        ensure!(
            Self::check_granularity(ticker.clone(), value),
            "Invalid granularity"
        );
        //Increase receiver balance
        let current_to_balance = Self::balance_of((ticker.clone(), to_did.clone()));
        let updated_to_balance = current_to_balance
            .checked_add(&value)
            .ok_or("overflow in calculating balance")?;
        // verify transfer check
        Self::_is_valid_transfer(ticker.clone(), Vec::<u8>::default(), to_did.clone(), value)?;

        // Read the token details
        let mut token = Self::token_details(ticker.clone());
        //Increase total suply
        token.total_supply = token
            .total_supply
            .checked_add(&value)
            .ok_or("overflow in calculating balance")?;

        Self::_update_checkpoint(ticker.clone(), to_did.clone(), current_to_balance);

        <BalanceOf<T>>::insert((ticker.clone(), to_did.clone()), updated_to_balance);
        <Tokens<T>>::insert(ticker.clone(), token);

        Self::deposit_event(RawEvent::Minted(ticker.clone(), to_did, value));

        Ok(())
    }

    fn check_granularity(ticker: Vec<u8>, value: T::TokenBalance) -> bool {
        // Read the token details
        let token = Self::token_details(ticker.clone());
        // Check the granularity
        <T as utils::Trait>::as_u128(value) % token.granularity == (0 as u128)
    }
}

/// tests for this module
#[cfg(test)]
mod tests {
    use super::*;

    use chrono::{prelude::*, Duration};
    use lazy_static::lazy_static;
    use primitives::{Blake2Hasher, H256};
    use sr_io::with_externalities;
    use sr_primitives::{
        testing::{Digest, DigestItem, Header, UintAuthorityId},
        traits::{BlakeTwo256, IdentityLookup},
        BuildStorage,
    };
    use srml_support::{assert_noop, assert_ok, impl_outer_origin};
    use yaml_rust::{Yaml, YamlLoader};

    use std::{
        collections::HashMap,
        fs::read_to_string,
        path::PathBuf,
        sync::{Arc, Mutex},
    };

    use crate::identity::{self, IdentityTrait, Investor, InvestorList};

    impl_outer_origin! {
        pub enum Origin for Test {}
    }

    // For testing the module, we construct most of a mock runtime. This means
    // first constructing a configuration type (`Test`) which `impl`s each of the
    // configuration traits of modules we want to use.
    #[derive(Clone, Eq, PartialEq)]
    pub struct Test;

    impl system::Trait for Test {
        type Origin = Origin;
        type Index = u64;
        type BlockNumber = u64;
        type Hash = H256;
        type Hashing = BlakeTwo256;
        type Digest = Digest;
        type AccountId = u64;
        type Lookup = IdentityLookup<Self::AccountId>;
        type Header = Header;
        type Event = ();
        type Log = DigestItem;
    }
    impl identity::IdentityTrait<u128> for Test {
        fn charge_poly(signing_key: Vec<u8>, amount: u128) -> bool {
            return false;
        }

        fn signing_key_charge_did(signing_key: Vec<u8>) -> bool {
            return false;
        }
    }
    impl balances::Trait for Test {
        type Balance = u128;
        type DustRemoval = ();
        type Event = ();
        type OnFreeBalanceZero = ();
        type OnNewAccount = ();
        type TransactionPayment = ();
        type TransferPayment = ();
        type Identity = identity::Module<Test>;
    }
    impl general_tm::Trait for Test {
        type Event = ();
        type Asset = Module<Test>;
    }
    impl identity::Trait for Test {
        type Event = ();
    }
    impl percentage_tm::Trait for Test {
        type Event = ();
    }

    impl exemption::Trait for Test {
        type Event = ();
        type Asset = Module<Test>;
    }

    impl timestamp::Trait for Test {
        type Moment = u64;
        type OnTimestampSet = ();
    }
    impl utils::Trait for Test {
        type TokenBalance = u128;
        fn as_u128(v: Self::TokenBalance) -> u128 {
            v
        }
        fn as_tb(v: u128) -> Self::TokenBalance {
            v
        }
    }
    impl consensus::Trait for Test {
        type SessionKey = UintAuthorityId;
        type InherentOfflineReport = ();
        type Log = DigestItem;
    }
    impl session::Trait for Test {
        type ConvertAccountIdToSessionKey = ();
        type OnSessionChange = ();
        type Event = ();
    }
    impl registry::Trait for Test {}
    impl Trait for Test {
        type Event = ();
        type Currency = balances::Module<Test>;
    }
    type Asset = Module<Test>;

    type Balances = balances::Module<Test>;
    type Identity = identity::Module<Test>;

    lazy_static! {
        static ref INVESTOR_MAP: Arc<Mutex<HashMap<<Test as system::Trait>::AccountId, Investor>>> =
            Arc::new(Mutex::new(HashMap::new()));
        static ref INVESTOR_MAP_OUTER_LOCK: Arc<Mutex<()>> = Arc::new(Mutex::new(()));
    }

    /// Build a genesis identity instance owned by account No. 1
    fn identity_owned_by_1() -> sr_io::TestExternalities<Blake2Hasher> {
        let mut t = system::GenesisConfig::<Test>::default()
            .build_storage()
            .unwrap()
            .0;
        t.extend(
            identity::GenesisConfig::<Test> {
                owner: 1,
                did_creation_fee: 250,
            }
            .build_storage()
            .unwrap()
            .0,
        );
        t.into()
    }

    /// Build a genesis identity instance owned by the specified account
    fn identity_owned_by(id: u64) -> sr_io::TestExternalities<Blake2Hasher> {
        let mut t = system::GenesisConfig::<Test>::default()
            .build_storage()
            .unwrap()
            .0;
        t.extend(
            identity::GenesisConfig::<Test> {
                owner: id,
                did_creation_fee: 250,
            }
            .build_storage()
            .unwrap()
            .0,
        );
        t.into()
    }

    #[test]
    fn issuers_can_create_tokens() {
        with_externalities(&mut identity_owned_by_1(), || {
            let owner_acc = 1;
            let owner_did = "did:poly:1".as_bytes().to_vec();

            // Raise the owner's base currency balance
            Balances::make_free_balance_be(&owner_acc, 1_000_000);
            Identity::register_did(Origin::signed(owner_acc), owner_did.clone(), vec![])
                .expect("Could not create owner_did");

            // Expected token entry
            let token = SecurityToken {
                name: vec![0x01],
                owner_did: owner_did.clone(),
                total_supply: 1_000_000,
                granularity: 1,
                decimals: 18,
            };

            Identity::fund_poly(Origin::signed(owner_acc), owner_did.clone(), 500_000)
                .expect("Could not add funds to DID");

            identity::Module::<Test>::do_create_issuer(owner_did.clone())
                .expect("Could not make token.owner an issuer");

            // Issuance is successful
            assert_ok!(Asset::issue_token(
                Origin::signed(owner_acc),
                owner_did.clone(),
                token.name.clone(),
                token.name.clone(),
                token.total_supply,
                true
            ));

            // A correct entry is added
            assert_eq!(Asset::token_details(token.name.clone()), token);
        });
    }

    #[test]
    fn non_issuers_cant_create_tokens() {
        with_externalities(&mut identity_owned_by_1(), || {
            let owner_did = "did:poly:1".as_bytes().to_vec();
            let owner_acc = 1;

            // Expected token entry
            let token = SecurityToken {
                name: vec![0x01],
                owner_did: owner_did.clone(),
                total_supply: 1_000_000,
                granularity: 1,
                decimals: 18,
            };

            let wrong_acc = owner_acc + 1;

            Balances::make_free_balance_be(&wrong_acc, 1_000_000);

            let wrong_did = "did:poly:wrong".as_bytes().to_vec();
            Identity::register_did(Origin::signed(wrong_acc), wrong_did.clone(), vec![])
                .expect("Could not create other DID");

            // Issuance is unsuccessful
            assert_noop!(
                Asset::issue_token(
                    Origin::signed(owner_acc + 1),
                    wrong_did.clone(),
                    token.name.clone(),
                    token.name.clone(),
                    token.total_supply,
                    true
                ),
                "DID is not an issuer"
            );

            // Entry is not added
            assert_ne!(Asset::token_details(token.name.clone()), token);
        });
    }

    #[test]
    fn valid_transfers_pass() {
        with_externalities(&mut identity_owned_by_1(), || {
            let now = Utc::now();
            <timestamp::Module<Test>>::set_timestamp(now.timestamp() as u64);

            let owner_acc = 1;
            let owner_did = "did:poly:1".as_bytes().to_vec();

            // Expected token entry
            let token = SecurityToken {
                name: vec![0x01],
                owner_did: owner_did.clone(),
                total_supply: 1_000_000,
                granularity: 1,
                decimals: 18,
            };

            Balances::make_free_balance_be(&owner_acc, 1_000_000);
            Identity::register_did(Origin::signed(owner_acc), owner_did.clone(), vec![])
                .expect("Could not create owner_did");
            identity::Module::<Test>::do_create_investor(owner_did.clone())
                .expect("Could not make token.owner an issuer");

            let alice_acc = 2;
            let alice_did = "did:poly:alice".as_bytes().to_vec();

            Balances::make_free_balance_be(&alice_acc, 1_000_000);
            Identity::register_did(Origin::signed(alice_acc), alice_did.clone(), vec![])
                .expect("Could not create alice_did");
            identity::Module::<Test>::do_create_investor(alice_did.clone())
                .expect("Could not make token.owner an issuer");
            let bob_acc = 3;
            let bob_did = "did:poly:bob".as_bytes().to_vec();

            Balances::make_free_balance_be(&bob_acc, 1_000_000);
            Identity::register_did(Origin::signed(bob_acc), bob_did.clone(), vec![])
                .expect("Could not create bob_did");
            identity::Module::<Test>::do_create_investor(bob_did.clone())
                .expect("Could not make token.owner an issuer");
            Identity::fund_poly(Origin::signed(owner_acc), owner_did.clone(), 500_000)
                .expect("Could not add funds to DID");

            identity::Module::<Test>::do_create_issuer(owner_did.clone())
                .expect("Could not make token.owner an issuer");

            // Issuance is successful
            assert_ok!(Asset::issue_token(
                Origin::signed(owner_acc),
                owner_did.clone(),
                token.name.clone(),
                token.name.clone(),
                token.total_supply,
                true
            ));

            general_tm::Module::<Test>::add_to_whitelist(
                Origin::signed(owner_acc),
                owner_did.clone(),
                token.name.clone(),
                0,
                owner_did.clone(),
                (now - Duration::hours(1)).timestamp() as u64,
            )
            .expect("Could not configure general_tm for owner");

            general_tm::Module::<Test>::add_to_whitelist(
                Origin::signed(owner_acc),
                owner_did.clone(),
                token.name.clone(),
                0,
                alice_did.clone(),
                (now - Duration::hours(1)).timestamp() as u64,
            )
            .expect("Could not configure general_tm for alice");

            general_tm::Module::<Test>::add_to_whitelist(
                Origin::signed(owner_acc),
                owner_did.clone(),
                token.name.clone(),
                0,
                bob_did.clone(),
                (now - Duration::hours(1)).timestamp() as u64,
            )
            .expect("Could not configure general_tm for bob");

            // A correct entry is added
            assert_eq!(Asset::token_details(token.name.clone()), token);

            assert_ok!(Asset::transfer(
                Origin::signed(owner_acc),
                owner_did.clone(),
                token.name.clone(),
                alice_did.clone(),
                500
            ));
        })
    }

    /*
     *    #[test]
     *    /// This test loads up a YAML of testcases and checks each of them
     *    fn transfer_scenarios_external() {
     *        let mut yaml_path_buf = PathBuf::new();
     *        yaml_path_buf.push(env!("CARGO_MANIFEST_DIR")); // This package's root
     *        yaml_path_buf.push("tests/asset_transfers.yml");
     *
     *        println!("Loading YAML from {:?}", yaml_path_buf);
     *
     *        let yaml_string = read_to_string(yaml_path_buf.as_path())
     *            .expect("Could not load the YAML file to a string");
     *
     *        // Parse the YAML
     *        let yaml = YamlLoader::load_from_str(&yaml_string).expect("Could not parse the YAML file");
     *
     *        let yaml = &yaml[0];
     *
     *        let now = Utc::now();
     *
     *        for case in yaml["test_cases"]
     *            .as_vec()
     *            .expect("Could not reach test_cases")
     *        {
     *            println!("Case: {:#?}", case);
     *
     *            let accounts = case["named_accounts"]
     *                .as_hash()
     *                .expect("Could not view named_accounts as a hashmap");
     *
     *            let mut externalities = if let Some(identity_owner) =
     *                accounts.get(&Yaml::String("identity-owner".to_owned()))
     *            {
     *                identity_owned_by(
     *                    identity_owner["id"]
     *                        .as_i64()
     *                        .expect("Could not get identity owner's ID") as u64,
     *                )
     *            } else {
     *                system::GenesisConfig::<Test>::default()
     *                    .build_storage()
     *                    .unwrap()
     *                    .0
     *                    .into()
     *            };
     *
     *            with_externalities(&mut externalities, || {
     *                // Instantiate accounts
     *                for (name, account) in accounts {
     *                    <timestamp::Module<Test>>::set_timestamp(now.timestamp() as u64);
     *                    let name = name
     *                        .as_str()
     *                        .expect("Could not take named_accounts key as string");
     *                    let id = account["id"].as_i64().expect("id is not a number") as u64;
     *                    let balance = account["balance"]
     *                        .as_i64()
     *                        .expect("balance is not a number");
     *
     *                    println!("Preparing account {}", name);
     *
     *                    Balances::make_free_balance_be(&id, balance.clone() as u128);
     *                    println!("{}: gets {} initial balance", name, balance);
     *                    if account["issuer"]
     *                        .as_bool()
     *                        .expect("Could not check if account is an issuer")
     *                    {
     *                        assert_ok!(identity::Module::<Test>::do_create_issuer(id));
     *                        println!("{}: becomes issuer", name);
     *                    }
     *                    if account["investor"]
     *                        .as_bool()
     *                        .expect("Could not check if account is an investor")
     *                    {
     *                        assert_ok!(identity::Module::<Test>::do_create_investor(id));
     *                        println!("{}: becomes investor", name);
     *                    }
     *                }
     *
     *                // Issue tokens
     *                let tokens = case["tokens"]
     *                    .as_hash()
     *                    .expect("Could not view tokens as a hashmap");
     *
     *                for (ticker, token) in tokens {
     *                    let ticker = ticker.as_str().expect("Can't parse ticker as string");
     *                    println!("Preparing token {}:", ticker);
     *
     *                    let owner = token["owner"]
     *                        .as_str()
     *                        .expect("Can't parse owner as string");
     *
     *                    let owner_id = accounts
     *                        .get(&Yaml::String(owner.to_owned()))
     *                        .expect("Can't get owner record")["id"]
     *                        .as_i64()
     *                        .expect("Can't parse owner id as i64")
     *                        as u64;
     *                    let total_supply = token["total_supply"]
     *                        .as_i64()
     *                        .expect("Can't parse the total supply as i64")
     *                        as u128;
     *
     *                    let token_struct = SecurityToken {
     *                        name: ticker.to_owned().into_bytes(),
     *                        owner: owner_id,
     *                        total_supply,
     *                        granularity: 1,
     *                        decimals: 18,
     *                    };
     *                    println!("{:#?}", token_struct);
     *
     *                    // Check that issuing succeeds/fails as expected
     *                    if token["issuance_succeeds"]
     *                        .as_bool()
     *                        .expect("Could not check if issuance should succeed")
     *                    {
     *                        assert_ok!(Asset::issue_token(
     *                            Origin::signed(token_struct.owner),
     *                            token_struct.name.clone(),
     *                            token_struct.name.clone(),
     *                            token_struct.total_supply,
     *                            true
     *                        ));
     *
     *                        // Also check that the new token matches what we asked to create
     *                        assert_eq!(
     *                            Asset::token_details(token_struct.name.clone()),
     *                            token_struct
     *                        );
     *
     *                        // Check that the issuer's balance corresponds to total supply
     *                        assert_eq!(
     *                            Asset::balance_of((token_struct.name, token_struct.owner)),
     *                            token_struct.total_supply
     *                        );
     *
     *                        // Add specified whitelist entries
     *                        let whitelists = token["whitelist_entries"]
     *                            .as_vec()
     *                            .expect("Could not view token whitelist entries as vec");
     *
     *                        for wl_entry in whitelists {
     *                            let investor = wl_entry["investor"]
     *                                .as_str()
     *                                .expect("Can't parse investor as string");
     *                            let investor_id = accounts
     *                                .get(&Yaml::String(investor.to_owned()))
     *                                .expect("Can't get investor account record")["id"]
     *                                .as_i64()
     *                                .expect("Can't parse investor id as i64")
     *                                as u64;
     *
     *                            let expiry = wl_entry["expiry"]
     *                                .as_i64()
     *                                .expect("Can't parse expiry as i64");
     *
     *                            let wl_id = wl_entry["whitelist_id"]
     *                                .as_i64()
     *                                .expect("Could not parse whitelist_id as i64")
     *                                as u32;
     *
     *                            println!(
     *                                "Token {}: processing whitelist entry for {}",
     *                                ticker, investor
     *                            );
     *
     *                            general_tm::Module::<Test>::add_to_whitelist(
     *                                Origin::signed(owner_id),
     *                                ticker.to_owned().into_bytes(),
     *                                wl_id,
     *                                investor_id,
     *                                (now + Duration::hours(expiry)).timestamp() as u64,
     *                            )
     *                            .expect("Could not create whitelist entry");
     *                        }
     *                    } else {
     *                        assert!(Asset::issue_token(
     *                            Origin::signed(token_struct.owner),
     *                            token_struct.name.clone(),
     *                            token_struct.name.clone(),
     *                            token_struct.total_supply,
     *                            true
     *                        )
     *                        .is_err());
     *                    }
     *                }
     *
     *                // Set up allowances
     *                let allowances = case["allowances"]
     *                    .as_vec()
     *                    .expect("Could not view allowances as a vec");
     *
     *                for allowance in allowances {
     *                    let sender = allowance["sender"]
     *                        .as_str()
     *                        .expect("Could not view sender as str");
     *                    let sender_id = case["named_accounts"][sender]["id"]
     *                        .as_i64()
     *                        .expect("Could not view sender id as i64")
     *                        as u64;
     *                    let spender = allowance["spender"]
     *                        .as_str()
     *                        .expect("Could not view spender as str");
     *                    let spender_id = case["named_accounts"][spender]["id"]
     *                        .as_i64()
     *                        .expect("Could not view sender id as i64")
     *                        as u64;
     *                    let amount = allowance["amount"]
     *                        .as_i64()
     *                        .expect("Could not view amount as i64")
     *                        as u128;
     *                    let ticker = allowance["ticker"]
     *                        .as_str()
     *                        .expect("Could not view ticker as str");
     *                    let succeeds = allowance["succeeds"]
     *                        .as_bool()
     *                        .expect("Could not determine if allowance should succeed");
     *
     *                    if succeeds {
     *                        assert_ok!(Asset::approve(
     *                            Origin::signed(sender_id),
     *                            ticker.to_owned().into_bytes(),
     *                            spender_id,
     *                            amount,
     *                        ));
     *                    } else {
     *                        assert!(Asset::approve(
     *                            Origin::signed(sender_id),
     *                            ticker.to_owned().into_bytes(),
     *                            spender_id,
     *                            amount,
     *                        )
     *                        .is_err())
     *                    }
     *                }
     *
     *                println!("Transfers:");
     *                // Perform regular transfers
     *                let transfers = case["transfers"]
     *                    .as_vec()
     *                    .expect("Could not view transfers as vec");
     *                for transfer in transfers {
     *                    let from = transfer["from"]
     *                        .as_str()
     *                        .expect("Could not view from as str");
     *                    let from_id = case["named_accounts"][from]["id"]
     *                        .as_i64()
     *                        .expect("Could not view from_id as i64")
     *                        as u64;
     *                    let to = transfer["to"].as_str().expect("Could not view to as str");
     *                    let to_id = case["named_accounts"][to]["id"]
     *                        .as_i64()
     *                        .expect("Could not view to_id as i64")
     *                        as u64;
     *                    let amount = transfer["amount"]
     *                        .as_i64()
     *                        .expect("Could not view amount as i64")
     *                        as u128;
     *                    let ticker = transfer["ticker"]
     *                        .as_str()
     *                        .expect("Coule not view ticker as str")
     *                        .to_owned();
     *                    let succeeds = transfer["succeeds"]
     *                        .as_bool()
     *                        .expect("Could not view succeeds as bool");
     *
     *                    println!("{} of token {} from {} to {}", amount, ticker, from, to);
     *                    let ticker = ticker.into_bytes();
     *
     *                    // Get sender's investor data
     *                    let investor_data = <InvestorList<Test>>::get(from_id);
     *
     *                    println!("{}'s investor data: {:#?}", from, investor_data);
     *
     *                    if succeeds {
     *                        assert_ok!(Asset::transfer(
     *                            Origin::signed(from_id),
     *                            ticker,
     *                            to_id,
     *                            amount
     *                        ));
     *                    } else {
     *                        assert!(
     *                            Asset::transfer(Origin::signed(from_id), ticker, to_id, amount)
     *                                .is_err()
     *                        );
     *                    }
     *                }
     *
     *                println!("Approval-based transfers:");
     *                // Perform allowance transfers
     *                let transfer_froms = case["transfer_froms"]
     *                    .as_vec()
     *                    .expect("Could not view transfer_froms as vec");
     *                for transfer_from in transfer_froms {
     *                    let from = transfer_from["from"]
     *                        .as_str()
     *                        .expect("Could not view from as str");
     *                    let from_id = case["named_accounts"][from]["id"]
     *                        .as_i64()
     *                        .expect("Could not view from_id as i64")
     *                        as u64;
     *                    let spender = transfer_from["spender"]
     *                        .as_str()
     *                        .expect("Could not view spender as str");
     *                    let spender_id = case["named_accounts"][spender]["id"]
     *                        .as_i64()
     *                        .expect("Could not view spender_id as i64")
     *                        as u64;
     *                    let to = transfer_from["to"]
     *                        .as_str()
     *                        .expect("Could not view to as str");
     *                    let to_id = case["named_accounts"][to]["id"]
     *                        .as_i64()
     *                        .expect("Could not view to_id as i64")
     *                        as u64;
     *                    let amount = transfer_from["amount"]
     *                        .as_i64()
     *                        .expect("Could not view amount as i64")
     *                        as u128;
     *                    let ticker = transfer_from["ticker"]
     *                        .as_str()
     *                        .expect("Coule not view ticker as str")
     *                        .to_owned();
     *                    let succeeds = transfer_from["succeeds"]
     *                        .as_bool()
     *                        .expect("Could not view succeeds as bool");
     *
     *                    println!(
     *                        "{} of token {} from {} to {} spent by {}",
     *                        amount, ticker, from, to, spender
     *                    );
     *                    let ticker = ticker.into_bytes();
     *
     *                    // Get sender's investor data
     *                    let investor_data = <InvestorList<Test>>::get(spender_id);
     *
     *                    println!("{}'s investor data: {:#?}", from, investor_data);
     *
     *                    if succeeds {
     *                        assert_ok!(Asset::transfer_from(
     *                            Origin::signed(spender_id),
     *                            ticker,
     *                            from_id,
     *                            to_id,
     *                            amount
     *                        ));
     *                    } else {
     *                        assert!(Asset::transfer_from(
     *                            Origin::signed(from_id),
     *                            ticker,
     *                            from_id,
     *                            to_id,
     *                            amount
     *                        )
     *                        .is_err());
     *                    }
     *                }
     *            });
     *        }
     *    }
     */
}<|MERGE_RESOLUTION|>--- conflicted
+++ resolved
@@ -7,12 +7,6 @@
 use crate::utils;
 use codec::Encode;
 use rstd::prelude::*;
-<<<<<<< HEAD
-//use codec::Codec;
-use core::convert::TryInto;
-=======
-use runtime_primitives::traits::{As, CheckedAdd, CheckedMul, CheckedSub, Convert};
->>>>>>> 7a6ab773
 use session;
 use sr_primitives::traits::{CheckedAdd, CheckedSub, Convert};
 use srml_support::traits::{Currency, ExistenceRequirement, WithdrawReason};
@@ -39,13 +33,8 @@
 }
 
 // struct to store the token details
-<<<<<<< HEAD
 #[derive(codec::Encode, codec::Decode, Default, Clone, PartialEq, Debug)]
-pub struct SecurityToken<U, V> {
-=======
-#[derive(parity_codec::Encode, parity_codec::Decode, Default, Clone, PartialEq, Debug)]
 pub struct SecurityToken<U> {
->>>>>>> 7a6ab773
     pub name: Vec<u8>,
     pub total_supply: U,
     pub owner_did: Vec<u8>,
@@ -273,15 +262,9 @@
             <registry::Module<T>>::put(ticker.clone(), &reg_entry)?;
 
             <Tokens<T>>::insert(ticker.clone(), token);
-<<<<<<< HEAD
-            <BalanceOf<T>>::insert((ticker.clone(), sender.clone()), total_supply);
-            Self::deposit_event(RawEvent::IssuedToken(ticker, total_supply, sender, granularity, 18));
-            sr_primitives::print("Initialized!!!");
-=======
             <BalanceOf<T>>::insert((ticker.clone(), did.clone()), total_supply);
             Self::deposit_event(RawEvent::IssuedToken(ticker, total_supply, did, granularity, 18));
-            runtime_io::print("Token initialized");
->>>>>>> 7a6ab773
+            sr_primitives::print("Initialized!!!");
 
             Ok(())
         }
@@ -654,17 +637,8 @@
         Ok(())
     }
 
-<<<<<<< HEAD
-    fn _update_checkpoint(
-        ticker: Vec<u8>,
-        user: T::AccountId,
-        user_balance: T::TokenBalance,
-    ) -> Result {
+    fn _update_checkpoint(ticker: Vec<u8>, user_did: Vec<u8>, user_balance: T::TokenBalance) {
         if <TotalCheckpoints>::exists(ticker.clone()) {
-=======
-    fn _update_checkpoint(ticker: Vec<u8>, user_did: Vec<u8>, user_balance: T::TokenBalance) {
-        if <TotalCheckpoints<T>>::exists(ticker.clone()) {
->>>>>>> 7a6ab773
             let checkpoint_count = Self::total_checkpoints_of(ticker.clone());
             if !<CheckpointBalance<T>>::exists((ticker.clone(), user_did.clone(), checkpoint_count))
             {
