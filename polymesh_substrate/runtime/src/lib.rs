--- conflicted
+++ resolved
@@ -507,25 +507,9 @@
         GeneralTM: general_tm::{Module, Call, Storage, Event<T>},
         STOCapped: sto_capped::{Module, Call, Storage, Event<T>},
         PercentageTM: percentage_tm::{Module, Call, Storage, Event<T>},
-<<<<<<< HEAD
         Exemption: exemption::{Module, Call, Storage, Event<T>},
-		ERC20: erc20::{Module, Call, Storage, Event<T>, Config<T>},
+		SimpleToken: simple_token::{Module, Call, Storage, Event<T>, Config<T>},
 	}
-=======
-        Exemption: exemption::{Module, Call, Storage, Event},
-        Session: session,
-        Staking: staking::{default, OfflineWorker},
-        Democracy: democracy,
-        Council: council::{Module, Call, Storage, Event<T>},
-        CouncilVoting: council_voting,
-        CouncilMotions: council_motions::{Module, Call, Storage, Event<T>, Origin},
-        CouncilSeats: council_seats::{Config<T>},
-        FinalityTracker: finality_tracker::{Module, Call, Inherent},
-        Grandpa: grandpa::{Module, Call, Storage, Config<T>, Log(), Event<T>},
-        Treasury: treasury,
-        SimpleToken: simple_token::{Module, Call, Storage, Event<T>, Config<T>},
-    }
->>>>>>> 7a6ab773
 );
 
 /// The address format for describing accounts.
